const fs = require("fs");
const path = require("path");
const vm = require("vm");
const { URLSearchParams } = require("url");

function createMockElement() {
  const childList = [];
  const element = {
    dataset: {},
    hidden: false,
    textContent: "",
    value: "",
    style: {},
    classList: {
      add() {},
      remove() {},
      toggle() {},
      contains() {
        return false;
      },
    },
    children: childList,
    childNodes: childList,
    append(...nodes) {
      for (const node of nodes) {
        if (node !== undefined && node !== null) {
          childList.push(node);
        }
      }
      return element;
    },
    appendChild(node) {
      if (node !== undefined && node !== null) {
        childList.push(node);
      }
      return node;
    },
    insertBefore(node, reference) {
      if (node === undefined || node === null) {
        return null;
      }
      const index = childList.indexOf(reference);
      if (index === -1 || reference === undefined || reference === null) {
        childList.push(node);
      } else {
        childList.splice(index, 0, node);
      }
      return node;
    },
    removeChild(node) {
      const index = childList.indexOf(node);
      if (index !== -1) {
        childList.splice(index, 1);
      }
      return node;
    },
    get childElementCount() {
      return childList.length;
    },
    setAttribute() {},
    removeAttribute() {},
    addEventListener() {},
    removeEventListener() {},
    querySelector() {
      return null;
    },
    querySelectorAll() {
      return [];
    },
    getBoundingClientRect() {
      return { top: 0, left: 0, width: 0, height: 0 };
    },
  };
  Object.defineProperty(element, "innerHTML", {
    configurable: true,
    enumerable: true,
    get() {
      return element._innerHTML || "";
    },
    set(value) {
      element._innerHTML = typeof value === "string" ? value : "";
      childList.length = 0;
    },
  });
  return element;
}

function createWindowStub() {
  const elementStore = new Map();

  const ensureElement = (id, props) => {
    if (typeof id !== "string" || !id) {
      return null;
    }
    const element = createMockElement();
    if (props && typeof props === "object" && !Array.isArray(props)) {
      Object.assign(element, props);
    }
    elementStore.set(id, element);
    return element;
  };

  const defaultElementIds = [
    "toggle-all",
    "selected-count",
    "delete-selected",
    "download-selected",
    "rename-selected",
    "results-summary",
    "pagination-controls",
    "pagination-status",
    "page-prev",
    "page-next",
  ];
  for (const id of defaultElementIds) {
    ensureElement(id);
  }

  const overrides = globalThis.__DASHBOARD_ELEMENT_OVERRIDES;
  if (overrides && typeof overrides === "object" && !Array.isArray(overrides)) {
    for (const [id, props] of Object.entries(overrides)) {
      if (!props) {
        continue;
      }
      if (elementStore.has(id)) {
        continue;
      }
      if (props === true) {
        ensureElement(id);
      } else {
        ensureElement(id, props);
      }
    }
  }

  const document = {
    readyState: "loading",
    addEventListener: () => {},
    removeEventListener: () => {},
    getElementById: (id) => {
      if (elementStore.has(id)) {
        return elementStore.get(id);
      }
      return ensureElement(id);
    },
    querySelector: (selector) => {
      if (typeof selector !== "string") {
        return null;
      }
      const trimmed = selector.trim();
      if (!trimmed) {
        return null;
      }
      if (trimmed.startsWith("#")) {
        const parts = trimmed.slice(1).split(/\s+/, 2);
        const id = parts[0];
        if (!id) {
          return null;
        }
        const element = elementStore.get(id) || ensureElement(id);
        if (!element) {
          return null;
        }
        if (parts.length > 1) {
          const descendant = parts[1].toLowerCase();
          if (descendant === "tbody") {
            if (!element.__tbody) {
              const tbody = createMockElement();
              tbody.parentElement = element;
              element.__tbody = tbody;
              element.children.push(tbody);
            }
            return element.__tbody;
          }
          return null;
        }
        return element;
      }
      return null;
    },
    querySelectorAll: (selector) => {
      const single = document.querySelector(selector);
      return single ? [single] : [];
    },
    createElement: () => createMockElement(),
    body: (() => {
      const bodyElement = createMockElement();
      bodyElement.classList.contains = () => false;
      return bodyElement;
    })(),
    __setMockElement(id, props) {
      return ensureElement(id, props === true ? undefined : props);
    },
    __getMockElement(id) {
      if (typeof id !== "string" || !id) {
        return null;
      }
      return elementStore.get(id) || null;
    },
  };

  const storageStub = {
    getItem: () => null,
    setItem: () => {},
    removeItem: () => {},
  };

  const noop = () => {};

  const windowStub = {
    document,
    addEventListener: noop,
    removeEventListener: noop,
    localStorage: storageStub,
    sessionStorage: { ...storageStub },
    matchMedia: () => ({ matches: false, addEventListener: noop, removeEventListener: noop }),
    setTimeout,
    clearTimeout,
    setInterval,
    clearInterval,
    navigator: {
      languages: ["en-US"],
      language: "en-US",
      sendBeacon: noop,
      clipboard: { writeText: async () => {} },
    },
    fetch: async () => ({ ok: true, status: 200, json: async () => ({}) }),
    Intl,
    performance: { now: () => 0 },
    AudioContext: function AudioContext() {},
    HTMLAudioElement: function HTMLAudioElement() {},
    Blob: function Blob() {},
    URL: { createObjectURL: () => "", revokeObjectURL: () => {} },
    alert: noop,
    confirm: () => false,
    prompt: () => null,
    CustomEvent: function CustomEvent(type, params = {}) {
      this.type = type;
      this.detail = params.detail ?? null;
    },
    history: { replaceState: noop },
    location: { href: "", replace: noop, assign: noop, reload: noop },
    devicePixelRatio: 1,
    screen: { width: 1024, height: 768 },
    crypto: { getRandomValues: (array) => array.fill(0) },
  };

  windowStub.window = windowStub;
  windowStub.document = document;
  windowStub.URLSearchParams = URLSearchParams;
  return windowStub;
}

function createSandbox() {
  const windowStub = createWindowStub();
  const sandbox = {
    console,
    module: { exports: {} },
    exports: {},
    window: windowStub,
    document: windowStub.document,
    navigator: windowStub.navigator,
    localStorage: windowStub.localStorage,
    sessionStorage: windowStub.sessionStorage,
    fetch: windowStub.fetch,
    performance: windowStub.performance,
    Intl,
    Audio: function Audio() {},
    URL: windowStub.URL,
    Headers: function Headers() {},
    Request: function Request() {},
    Response: function Response() {},
    AbortController: function AbortController() {
      this.signal = {};
      this.abort = () => {};
    },
    FormData: function FormData() {},
    FileReader: function FileReader() {
      this.readAsDataURL = () => {};
    },
    btoa: () => "",
    atob: () => "",
    CustomEvent: windowStub.CustomEvent,
    Event: function Event(type) {
      this.type = type;
    },
    Node: function Node() {},
    Element: function Element() {},
    HTMLElement: function HTMLElement() {},
    HTMLInputElement: function HTMLInputElement() {},
    TextEncoder,
    TextDecoder,
    setTimeout,
    clearTimeout,
    setInterval,
    clearInterval,
  };
  sandbox.URLSearchParams = URLSearchParams;

  vm.createContext(sandbox);
  return { sandbox, windowStub };
}

<<<<<<< HEAD
function loadDependency(context, filePath, key) {
  const absolutePath = path.resolve(filePath);
  const source = fs.readFileSync(absolutePath, "utf8");
  const exportNames = [];
  let transformed = source.replace(/export\s+function\s+([A-Za-z0-9_]+)/g, (match, name) => {
    exportNames.push(name);
    return `function ${name}`;
  });
  transformed = transformed.replace(/export\s+const\s+([A-Za-z0-9_]+)/g, (match, name) => {
    exportNames.push(name);
    return `const ${name}`;
  });
  const lines = [];
  lines.push("(function(){");
  lines.push("  const exports = {};");
  const indented = transformed
    .split(/\n/)
    .map((line) => (line ? `  ${line}` : line))
    .join("\n");
  lines.push(indented);
  for (const name of exportNames) {
    lines.push(`  exports.${name} = ${name};`);
  }
  lines.push(
    `  globalThis.__dashboardModules[${JSON.stringify(key)}] = exports;`,
  );
  lines.push("})();");
  const wrapped = lines.join("\n");
  vm.runInContext(wrapped, context, { filename: path.basename(absolutePath) });
}

async function loadDashboard() {
  const { sandbox } = createSandbox();
  sandbox.__dashboardModules = {};

  const baseDir = path.join(__dirname, "..", "..", "lib", "webui", "static", "js");
  loadDependency(sandbox, path.join(baseDir, "api.js"), "api.js");
  loadDependency(sandbox, path.join(baseDir, "events.js"), "events.js");

  const dashboardPath = path.join(baseDir, "dashboard.js");
  let dashboardSource = fs.readFileSync(dashboardPath, "utf8");
  dashboardSource = dashboardSource.replace(/^import[^\n]*\n/gm, "");
  const header = [
    `const { createApiClient } = globalThis.__dashboardModules[${JSON.stringify("api.js")}] || {};`,
    `const { createEventStreamFactory } = globalThis.__dashboardModules[${JSON.stringify("events.js")}] || {};`,
  ].join("\n");
  const wrapped = `${header}\n${dashboardSource}`;
  vm.runInContext(wrapped, sandbox, { filename: "dashboard.js" });

  delete sandbox.__dashboardModules;
=======
async function loadDashboard() {
  const { sandbox } = createSandbox();
  const componentRoots = [
    path.join(__dirname, "..", "..", "lib", "webui", "static", "js", "dashboard", "components", "clipList.js"),
    path.join(__dirname, "..", "..", "lib", "webui", "static", "js", "dashboard", "components", "filtersPanel.js"),
    path.join(__dirname, "..", "..", "lib", "webui", "static", "js", "dashboard", "components", "playbackPane.js"),
  ];
  for (const componentPath of componentRoots) {
    const componentCode = fs.readFileSync(componentPath, "utf8");
    vm.runInContext(componentCode, sandbox, { filename: path.basename(componentPath) });
  }
  const dashboardPath = path.join(__dirname, "..", "..", "lib", "webui", "static", "js", "dashboard.js");
  const code = fs.readFileSync(dashboardPath, "utf8");
  vm.runInContext(code, sandbox, { filename: "dashboard.js" });
>>>>>>> 28f2bfdb
  if (globalThis.__DASHBOARD_ELEMENT_OVERRIDES) {
    delete globalThis.__DASHBOARD_ELEMENT_OVERRIDES;
  }
  return sandbox;
}

module.exports = { loadDashboard };<|MERGE_RESOLUTION|>--- conflicted
+++ resolved
@@ -301,7 +301,6 @@
   return { sandbox, windowStub };
 }
 
-<<<<<<< HEAD
 function loadDependency(context, filePath, key) {
   const absolutePath = path.resolve(filePath);
   const source = fs.readFileSync(absolutePath, "utf8");
@@ -352,22 +351,6 @@
   vm.runInContext(wrapped, sandbox, { filename: "dashboard.js" });
 
   delete sandbox.__dashboardModules;
-=======
-async function loadDashboard() {
-  const { sandbox } = createSandbox();
-  const componentRoots = [
-    path.join(__dirname, "..", "..", "lib", "webui", "static", "js", "dashboard", "components", "clipList.js"),
-    path.join(__dirname, "..", "..", "lib", "webui", "static", "js", "dashboard", "components", "filtersPanel.js"),
-    path.join(__dirname, "..", "..", "lib", "webui", "static", "js", "dashboard", "components", "playbackPane.js"),
-  ];
-  for (const componentPath of componentRoots) {
-    const componentCode = fs.readFileSync(componentPath, "utf8");
-    vm.runInContext(componentCode, sandbox, { filename: path.basename(componentPath) });
-  }
-  const dashboardPath = path.join(__dirname, "..", "..", "lib", "webui", "static", "js", "dashboard.js");
-  const code = fs.readFileSync(dashboardPath, "utf8");
-  vm.runInContext(code, sandbox, { filename: "dashboard.js" });
->>>>>>> 28f2bfdb
   if (globalThis.__DASHBOARD_ELEMENT_OVERRIDES) {
     delete globalThis.__DASHBOARD_ELEMENT_OVERRIDES;
   }
