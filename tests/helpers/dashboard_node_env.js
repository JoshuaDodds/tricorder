--- conflicted
+++ resolved
@@ -303,7 +303,6 @@
 
 async function loadDashboard() {
   const { sandbox } = createSandbox();
-<<<<<<< HEAD
   const statePath = path.join(
     __dirname,
     "..",
@@ -319,118 +318,6 @@
   const dashboardPath = path.join(__dirname, "..", "..", "lib", "webui", "static", "js", "dashboard.js");
   const code = fs.readFileSync(dashboardPath, "utf8");
   vm.runInContext(code, sandbox, { filename: "dashboard.js" });
-=======
-  const baseDir = path.join(__dirname, "..", "..", "lib", "webui", "static", "js");
-
-  const transformModule = (source, moduleId) => {
-    const importRegex = /import\s+\{([\s\S]*?)\}\s+from\s+["'](.+?)["'];?/g;
-    source = source.replace(importRegex, (_, bindings, specifier) => {
-      const parts = bindings
-        .split(",")
-        .map((part) => part.trim())
-        .filter(Boolean)
-        .map((part) => {
-          const match = part.match(/^(.*?)\s+as\s+(.*)$/);
-          if (match) {
-            return `${match[1].trim()}: ${match[2].trim()}`;
-          }
-          return part;
-        });
-      return `const { ${parts.join(", ")} } = require("${specifier}");`;
-    });
-
-    const exportRegex = /export\s*\{([\s\S]*?)\};?/g;
-    source = source.replace(exportRegex, (_, exportsList) => {
-      return `Object.assign(exports, { ${exportsList.trim()} });`;
-    });
-
-    return source;
-  };
-
-  const moduleCache = new Map();
-  const posix = path.posix;
-
-  const normalizeId = (identifier) => {
-    const normalized = posix.normalize(identifier);
-    if (normalized.startsWith("/")) {
-      return normalized;
-    }
-    if (normalized.startsWith("./") || normalized.startsWith("../")) {
-      return normalized;
-    }
-    return `./${normalized}`;
-  };
-
-  const evaluateModule = (identifier) => {
-    const moduleId = normalizeId(identifier);
-    if (moduleCache.has(moduleId)) {
-      return moduleCache.get(moduleId);
-    }
-    const filePath = path.join(baseDir, moduleId);
-    const rawSource = fs.readFileSync(filePath, "utf8");
-    const transformed = transformModule(rawSource);
-    const wrapped = `(function(exports, module, require) {\n${transformed}\n})`;
-    const script = new vm.Script(wrapped, { filename: moduleId });
-    const module = { exports: {} };
-    const requireFn = (specifier) => {
-      const resolved = normalizeId(posix.join(posix.dirname(moduleId), specifier));
-      return evaluateModule(resolved);
-    };
-    const compiled = script.runInContext(sandbox);
-    compiled(module.exports, module, requireFn);
-    moduleCache.set(moduleId, module.exports);
-    return module.exports;
-  };
-
-  const dashboardExports = evaluateModule("./dashboard.js") || {};
-  const overrideScripts = new Map();
-  const applyingOverrides = new Set();
-  const overrideToken = "__dashboardOverrideValue";
-
-  const setPublicApiValue = (key, newValue) => {
-    dashboardExports[key] = newValue;
-    if (sandbox.window && typeof sandbox.window === "object") {
-      sandbox.window[key] = newValue;
-    }
-    sandbox[overrideToken] = newValue;
-    let script = overrideScripts.get(key);
-    if (!script) {
-      script = new vm.Script(`${key} = globalThis.${overrideToken};`, {
-        filename: `<dashboard-override-${key}>`,
-      });
-      overrideScripts.set(key, script);
-    }
-    try {
-      applyingOverrides.add(key);
-      script.runInContext(sandbox);
-    } finally {
-      applyingOverrides.delete(key);
-      delete sandbox[overrideToken];
-    }
-  };
-
-  for (const [key, value] of Object.entries(dashboardExports)) {
-    Object.defineProperty(sandbox, key, {
-      configurable: true,
-      enumerable: true,
-      get() {
-        return dashboardExports[key];
-      },
-      set(newValue) {
-        if (applyingOverrides.has(key)) {
-          dashboardExports[key] = newValue;
-          if (sandbox.window && typeof sandbox.window === "object") {
-            sandbox.window[key] = newValue;
-          }
-          return;
-        }
-        setPublicApiValue(key, newValue);
-      },
-    });
-    setPublicApiValue(key, value);
-  }
-
->>>>>>> 17e2bb81
   if (globalThis.__DASHBOARD_ELEMENT_OVERRIDES) {
     delete globalThis.__DASHBOARD_ELEMENT_OVERRIDES;
   }
