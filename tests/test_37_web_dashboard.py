import asyncio
import os

import json
import time
from datetime import datetime, timezone
import io
import shutil
import wave
import zipfile
from pathlib import Path

import pytest
from aiohttp import web
from aiohttp.test_utils import TestClient, TestServer

from lib import web_streamer
import lib.config as config
import yaml


@pytest.fixture
def dashboard_env(tmp_path, monkeypatch):
    recordings_dir = tmp_path / "recordings"
    recordings_dir.mkdir()
    tmp_dir = tmp_path / "tmp"
    tmp_dir.mkdir()
    dropbox_dir = tmp_path / "dropbox"
    dropbox_dir.mkdir()

    monkeypatch.setenv("REC_DIR", str(recordings_dir))
    monkeypatch.setenv("TMP_DIR", str(tmp_dir))
    monkeypatch.setenv("DROPBOX_DIR", str(dropbox_dir))
    monkeypatch.setenv("TRICORDER_TMP", str(tmp_dir))

    monkeypatch.setattr(config, "_cfg_cache", None, raising=False)
    monkeypatch.setattr(config, "_primary_config_path", None, raising=False)
    monkeypatch.setattr(config, "_active_config_path", None, raising=False)
    monkeypatch.setattr(config, "_search_paths", [], raising=False)
    yield recordings_dir
    monkeypatch.setattr(config, "_cfg_cache", None, raising=False)
    monkeypatch.setattr(config, "_primary_config_path", None, raising=False)
    monkeypatch.setattr(config, "_active_config_path", None, raising=False)
    monkeypatch.setattr(config, "_search_paths", [], raising=False)


async def _start_client(app: web.Application) -> tuple[TestClient, TestServer]:
    server = TestServer(app)
    client = TestClient(server)
    await client.start_server()
    return client, server


def _write_waveform_stub(target: Path, duration: float = 1.0) -> None:
    payload = {
        "version": 1,
        "channels": 1,
        "sample_rate": 48000,
        "frame_count": int(max(duration, 0) * 48000),
        "duration_seconds": duration,
        "peak_scale": 32767,
        "peaks": [0, 0],
        "rms_values": [0],
    }
    target.write_text(json.dumps(payload), encoding="utf-8")


def _create_silent_wav(path: Path, duration: float = 2.0) -> None:
    frame_count = max(1, int(48000 * max(duration, 0)))
    with wave.open(str(path), "wb") as handle:
        handle.setnchannels(1)
        handle.setsampwidth(2)
        handle.setframerate(48000)
        handle.writeframes(b"\x00\x00" * frame_count)


def test_recordings_listing_filters(dashboard_env, monkeypatch):
    async def runner():
        day_a = dashboard_env / "20240101"
        day_b = dashboard_env / "20240102"
        day_a.mkdir()
        day_b.mkdir()

        file_a = day_a / "alpha.opus"
        file_b = day_a / "beta.opus"
        file_c = day_b / "gamma.opus"

        file_a.write_bytes(b"a")
        file_b.write_bytes(b"b")
        file_c.write_bytes(b"c")

        for item in (file_a, file_b, file_c):
            _write_waveform_stub(item.with_suffix(item.suffix + ".waveform.json"))

        os.utime(file_a, (1_700_000_000, 1_700_000_000))
        os.utime(file_b, (1_700_010_000, 1_700_010_000))
        os.utime(file_c, (1_700_020_000, 1_700_020_000))

        app = web_streamer.build_app()
        client, server = await _start_client(app)

        try:
            resp = await client.get("/api/recordings?limit=10")
            assert resp.status == 200
            payload = await resp.json()
            assert payload["total"] == 3
            names = [item["name"] for item in payload["items"]]
            assert names == ["gamma", "beta", "alpha"]
            assert all(item.get("waveform_path") for item in payload["items"])
            assert "20240101" in payload["available_days"]
            assert "20240102" in payload["available_days"]
            assert payload.get("time_range") == ""

            resp = await client.get("/api/recordings?day=20240101&limit=10")
            data = await resp.json()
            assert all(item["day"] == "20240101" for item in data["items"])

            resp = await client.get("/api/recordings?search=beta")
            search = await resp.json()
            assert [item["name"] for item in search["items"]] == ["beta"]

            monkeypatch.setattr(web_streamer.time, "time", lambda: 1_700_030_000)
            resp = await client.get("/api/recordings?time_range=1h&limit=10")
            recent = await resp.json()
            assert recent.get("time_range") == "1h"
            assert recent["total"] == 0
            assert recent["items"] == []
        finally:
            await client.close()
            await server.close()

    asyncio.run(runner())


def test_recordings_search_matches_transcripts(dashboard_env):
    async def runner():
        day_dir = dashboard_env / "20240103"
        day_dir.mkdir()

        file_path = day_dir / "speech.opus"
        file_path.write_bytes(b"sample")
        _write_waveform_stub(file_path.with_suffix(file_path.suffix + ".waveform.json"))
        os.utime(file_path, (1_700_030_000, 1_700_030_000))

        transcript_payload = {
            "version": 1,
            "engine": "vosk",
            "text": "Zebra crossing alert",
            "event_type": "Human",
        }
        transcript_path = file_path.with_suffix(file_path.suffix + ".transcript.json")
        transcript_path.write_text(json.dumps(transcript_payload), encoding="utf-8")
        os.utime(transcript_path, (1_700_030_000, 1_700_030_000))

        app = web_streamer.build_app()
        client, server = await _start_client(app)

        try:
            resp = await client.get("/api/recordings?search=zebra")
            assert resp.status == 200
            payload = await resp.json()
            assert payload["total"] == 1
            item = payload["items"][0]
            assert item["name"] == "speech"
            assert item["has_transcript"] is True
            assert item["transcript_event_type"] == "Human"
            assert item["transcript_excerpt"].lower().startswith("zebra")
            assert item["transcript_path"].endswith(".transcript.json")
            expected_updated = 1_700_030_000
            assert item["transcript_updated"] == pytest.approx(expected_updated, rel=0, abs=1e-6)
            expected_iso = datetime.fromtimestamp(expected_updated, tz=timezone.utc).isoformat()
            assert item["transcript_updated_iso"] == expected_iso

            miss = await client.get("/api/recordings?search=walrus")
            assert miss.status == 200
            miss_payload = await miss.json()
            assert miss_payload["total"] == 0
        finally:
            await client.close()
            await server.close()

    asyncio.run(runner())


def test_archival_settings_round_trip(tmp_path, monkeypatch):
    config_path = tmp_path / "config.yaml"
    config_path.write_text(
        """
archival:
  enabled: false
  backend: network_share
  network_share:
    target_dir: "/mnt/archive/tricorder"
""".strip()
        + "\n",
        encoding="utf-8",
    )

    monkeypatch.setenv("TRICORDER_CONFIG", str(config_path))
    monkeypatch.setattr(config, "_cfg_cache", None, raising=False)
    monkeypatch.setattr(config, "_primary_config_path", None, raising=False)
    monkeypatch.setattr(config, "_active_config_path", None, raising=False)
    monkeypatch.setattr(config, "_search_paths", [], raising=False)

    async def runner():
        app = web_streamer.build_app()
        client, server = await _start_client(app)

        try:
            resp = await client.get("/api/config/archival")
            assert resp.status == 200
            payload = await resp.json()
            assert payload["archival"]["backend"] == "network_share"
            assert (
                payload["archival"]["network_share"]["target_dir"]
                == "/mnt/archive/tricorder"
            )
            assert payload["config_path"] == str(config_path)
            assert payload["archival"]["include_transcript_sidecars"] is True

            update_payload = {
                "enabled": True,
                "backend": "rsync",
                "include_waveform_sidecars": True,
                "include_transcript_sidecars": False,
                "network_share": {"target_dir": "/mnt/archive/tricorder"},
                "rsync": {
                    "destination": "user@example.com:/srv/tricorder/archive",
                    "ssh_identity": "/home/pi/.ssh/id_ed25519",
                    "options": ["-az", "--delete"],
                    "ssh_options": ["-oStrictHostKeyChecking=yes"],
                },
            }

            resp = await client.post("/api/config/archival", json=update_payload)
            assert resp.status == 200
            updated = await resp.json()
            assert updated["archival"]["backend"] == "rsync"
            assert updated["archival"]["enabled"] is True
            assert (
                updated["archival"]["rsync"]["destination"]
                == "user@example.com:/srv/tricorder/archive"
            )
            assert updated["archival"]["include_waveform_sidecars"] is True
            assert updated["archival"]["include_transcript_sidecars"] is False

            persisted = yaml.safe_load(config_path.read_text(encoding="utf-8"))
            assert persisted["archival"]["backend"] == "rsync"
            assert (
                persisted["archival"]["rsync"]["destination"]
                == "user@example.com:/srv/tricorder/archive"
            )
            assert persisted["archival"]["include_waveform_sidecars"] is True
            assert (
                persisted["archival"].get("include_transcript_sidecars") is False
            )
        finally:
            await client.close()
            await server.close()

    asyncio.run(runner())


def test_archival_settings_validation_error(tmp_path, monkeypatch):
    config_path = tmp_path / "config.yaml"
    config_path.write_text("archival:\n  enabled: false\n", encoding="utf-8")

    monkeypatch.setenv("TRICORDER_CONFIG", str(config_path))
    monkeypatch.setattr(config, "_cfg_cache", None, raising=False)
    monkeypatch.setattr(config, "_primary_config_path", None, raising=False)
    monkeypatch.setattr(config, "_active_config_path", None, raising=False)
    monkeypatch.setattr(config, "_search_paths", [], raising=False)

    async def runner():
        app = web_streamer.build_app()
        client, server = await _start_client(app)

        try:
            payload = {
                "enabled": True,
                "backend": "rsync",
                "rsync": {"destination": ""},
            }
            resp = await client.post("/api/config/archival", json=payload)
            assert resp.status == 400
            error_payload = await resp.json()
            assert "destination" in error_payload.get("error", "")
        finally:
            await client.close()
            await server.close()

    asyncio.run(runner())


def test_audio_settings_round_trip(tmp_path, monkeypatch):
    config_path = tmp_path / "config.yaml"
    config_path.write_text(
        """
audio:
  device: "hw:1,0"
  sample_rate: 32000
  frame_ms: 20
  gain: 2.0
  vad_aggressiveness: 2
  filter_chain:
    highpass:
      enabled: true
      cutoff_hz: 110.0
    notch:
      enabled: true
      freq_hz: 120.0
      quality: 35.0
    spectral_gate:
      enabled: false
      sensitivity: 1.7
      reduction_db: -20.0
      noise_update: 0.2
      noise_decay: 0.9
  calibration:
    auto_noise_profile: true
    auto_gain: false
""".strip()
        + "\n",
        encoding="utf-8",
    )

    monkeypatch.setenv("TRICORDER_CONFIG", str(config_path))
    monkeypatch.setattr(config, "_cfg_cache", None, raising=False)
    monkeypatch.setattr(config, "_primary_config_path", None, raising=False)
    monkeypatch.setattr(config, "_active_config_path", None, raising=False)
    monkeypatch.setattr(config, "_search_paths", [], raising=False)

    async def runner():
        systemctl_calls: list[list[str]] = []

        async def fake_systemctl(args):
            systemctl_calls.append(list(args))
            if args and args[0] == "is-active":
                return 0, "active\n", ""
            return 0, "", ""

        monkeypatch.setattr(web_streamer, "_run_systemctl", fake_systemctl)

        app = web_streamer.build_app()
        client, server = await _start_client(app)

        try:
            resp = await client.get("/api/config/audio")
            assert resp.status == 200
            payload = await resp.json()
            assert payload["audio"]["device"] == "hw:1,0"
            assert payload["audio"]["sample_rate"] == 32000
            assert payload["audio"]["filter_chain"]["highpass"]["enabled"] is True
            assert (
                payload["audio"]["filter_chain"]["highpass"]["cutoff_hz"]
                == pytest.approx(110.0)
            )
            assert payload["audio"]["calibration"]["auto_noise_profile"] is True

            update_payload = {
                "device": "hw:CARD=Device,DEV=0",
                "sample_rate": 48000,
                "frame_ms": 10,
                "gain": 1.5,
                "vad_aggressiveness": 3,
                "filter_chain": {
                    "highpass": {"enabled": True, "cutoff_hz": 140.0},
                    "notch": {"enabled": False, "freq_hz": 180.0, "quality": 28.0},
                    "spectral_gate": {
                        "enabled": True,
                        "sensitivity": 1.3,
                        "reduction_db": -24.0,
                        "noise_update": 0.05,
                        "noise_decay": 0.92,
                    },
                },
                "calibration": {"auto_noise_profile": False, "auto_gain": True},
            }

            resp = await client.post("/api/config/audio", json=update_payload)
            assert resp.status == 200
            updated = await resp.json()
            assert updated["audio"]["frame_ms"] == 10
            assert updated["audio"]["gain"] == pytest.approx(1.5)
            assert updated["audio"]["device"] == "hw:CARD=Device,DEV=0"
            assert updated["audio"]["filter_chain"]["notch"]["enabled"] is False
            assert (
                updated["audio"]["filter_chain"]["notch"]["freq_hz"]
                == pytest.approx(180.0)
            )
            assert updated["audio"]["filter_chain"]["spectral_gate"]["enabled"] is True
            assert (
                updated["audio"]["filter_chain"]["spectral_gate"]["reduction_db"]
                == pytest.approx(-24.0)
            )
            assert updated["audio"]["calibration"]["auto_noise_profile"] is False
            assert updated["audio"]["calibration"]["auto_gain"] is True

            assert systemctl_calls == [
                ["is-active", "voice-recorder.service"],
                ["restart", "voice-recorder.service"],
            ]

            persisted = yaml.safe_load(config_path.read_text(encoding="utf-8"))
            assert persisted["audio"]["gain"] == 1.5
            assert persisted["audio"]["frame_ms"] == 10
            assert persisted["audio"]["filter_chain"]["highpass"]["enabled"] is True
            assert (
                persisted["audio"]["filter_chain"]["highpass"]["cutoff_hz"]
                == pytest.approx(140.0)
            )
            assert persisted["audio"]["filter_chain"]["notch"]["enabled"] is False
            assert persisted["audio"]["filter_chain"]["spectral_gate"]["enabled"] is True
            assert (
                persisted["audio"]["filter_chain"]["spectral_gate"]["sensitivity"]
                == pytest.approx(1.3)
            )
            assert persisted["audio"]["calibration"]["auto_noise_profile"] is False
            assert persisted["audio"]["calibration"]["auto_gain"] is True
        finally:
            await client.close()
            await server.close()

    asyncio.run(runner())


def test_system_health_reports_resources(dashboard_env):
    async def runner():
        app = web_streamer.build_app()
        client, server = await _start_client(app)

        try:
            resp = await client.get("/api/system-health")
            assert resp.status == 200
            assert resp.headers.get("Cache-Control") == "no-store"
            payload = await resp.json()

            resources = payload.get("resources")
            assert isinstance(resources, dict)

            cpu = resources.get("cpu")
            memory = resources.get("memory")
            assert isinstance(cpu, dict)
            assert isinstance(memory, dict)

            assert "percent" in cpu
            assert "load_1m" in cpu
            assert "cores" in cpu

            cpu_percent = cpu.get("percent")
            if cpu_percent is not None:
                assert isinstance(cpu_percent, (int, float))
                assert 0 <= cpu_percent <= 100

            load_1m = cpu.get("load_1m")
            if load_1m is not None:
                assert isinstance(load_1m, (int, float))
                assert load_1m >= 0

            cores = cpu.get("cores")
            assert isinstance(cores, (int, float))
            assert cores >= 1

            total_bytes = memory.get("total_bytes")
            assert isinstance(total_bytes, (int, float))
            assert total_bytes > 0

            used_bytes = memory.get("used_bytes")
            if used_bytes is not None:
                assert isinstance(used_bytes, (int, float))
                assert used_bytes >= 0

            available_bytes = memory.get("available_bytes")
            if available_bytes is not None:
                assert isinstance(available_bytes, (int, float))
                assert available_bytes >= 0

            memory_percent = memory.get("percent")
            if memory_percent is not None:
                assert isinstance(memory_percent, (int, float))
                assert 0 <= memory_percent <= 100
        finally:
            await client.close()
            await server.close()

    asyncio.run(runner())


def test_audio_settings_preserve_filter_stage_list(tmp_path, monkeypatch):
    config_path = tmp_path / "config.yaml"
    config_path.write_text(
        (
            "audio:\n"
            "  device: hw:1,0\n"
            "  filter_chain:\n"
            "    - type: notch\n"
            "      frequency: 120.0\n"
            "      q: 14.5\n"
            "      gain_db: -12.0\n"
            "    - type: notch\n"
            "      frequency: 240.0\n"
            "      q: 16.0\n"
            "      gain_db: -18.0\n"
        ),
        encoding="utf-8",
    )

    monkeypatch.setenv("TRICORDER_CONFIG", str(config_path))
    monkeypatch.setattr(config, "_cfg_cache", None, raising=False)
    monkeypatch.setattr(config, "_primary_config_path", None, raising=False)
    monkeypatch.setattr(config, "_active_config_path", None, raising=False)
    monkeypatch.setattr(config, "_search_paths", [], raising=False)

    async def runner():
        systemctl_calls: list[list[str]] = []

        async def fake_systemctl(args):
            systemctl_calls.append(list(args))
            if args and args[0] == "is-active":
                return 0, "active\n", ""
            return 0, "", ""

        monkeypatch.setattr(web_streamer, "_run_systemctl", fake_systemctl)

        app = web_streamer.build_app()
        client, server = await _start_client(app)

        try:
            resp = await client.get("/api/config/audio")
            assert resp.status == 200
            payload = await resp.json()
            filters = payload["audio"]["filter_chain"].get("filters")
            assert isinstance(filters, list)
            assert len(filters) == 2
            assert filters[0]["frequency"] == pytest.approx(120.0)
            assert filters[1]["frequency"] == pytest.approx(240.0)

            update_payload = {
                "device": "hw:1,0",
                "sample_rate": 48000,
                "frame_ms": 20,
                "gain": 3.0,
                "vad_aggressiveness": 2,
                "filter_chain": {
                    "highpass": {"enabled": False, "cutoff_hz": 90.0},
                    "notch": {"enabled": False, "freq_hz": 60.0, "quality": 30.0},
                    "spectral_gate": {
                        "enabled": False,
                        "sensitivity": 1.5,
                        "reduction_db": -18.0,
                        "noise_update": 0.1,
                        "noise_decay": 0.95,
                    },
                },
            }

            resp = await client.post("/api/config/audio", json=update_payload)
            assert resp.status == 200
            updated = await resp.json()
            updated_filters = updated["audio"]["filter_chain"].get("filters")
            assert isinstance(updated_filters, list)
            assert len(updated_filters) == 2
            assert updated_filters[0]["frequency"] == pytest.approx(120.0)
            assert updated_filters[1]["frequency"] == pytest.approx(240.0)

            persisted = yaml.safe_load(config_path.read_text(encoding="utf-8"))
            assert isinstance(persisted["audio"]["filter_chain"], dict)
            persisted_filters = persisted["audio"]["filter_chain"].get("filters")
            assert isinstance(persisted_filters, list)
            assert len(persisted_filters) == 2
            assert persisted_filters[0]["frequency"] == pytest.approx(120.0)
            assert persisted_filters[1]["frequency"] == pytest.approx(240.0)

            assert systemctl_calls == [
                ["is-active", "voice-recorder.service"],
                ["restart", "voice-recorder.service"],
            ]
        finally:
            await client.close()
            await server.close()

    asyncio.run(runner())


def test_audio_settings_preserve_inline_comments(tmp_path, monkeypatch):
    config_path = tmp_path / "config.yaml"
    config_path.write_text(
        (
            "audio:\n"
            "  device: hw:1,0  # usb device mapping\n"
            "  sample_rate: 48000\n"
            "  frame_ms: 20\n"
            "  gain: 2.0  # front-end gain guidance\n"
            "  vad_aggressiveness: 2\n"
            "  filter_chain:\n"
            "    highpass:\n"
            "      enabled: false  # high-pass toggle\n"
            "      cutoff_hz: 90.0  # high-pass cutoff\n"
            "    spectral_gate:\n"
            "      enabled: false  # spectral gate toggle\n"
            "      sensitivity: 1.5\n"
            "      reduction_db: -18.0  # gate reduction depth\n"
            "      noise_update: 0.10  # gate update speed\n"
            "      noise_decay: 0.95  # gate release smoothing\n"
        ),
        encoding="utf-8",
    )

    monkeypatch.setenv("TRICORDER_CONFIG", str(config_path))
    monkeypatch.setattr(config, "_cfg_cache", None, raising=False)
    monkeypatch.setattr(config, "_primary_config_path", None, raising=False)
    monkeypatch.setattr(config, "_active_config_path", None, raising=False)
    monkeypatch.setattr(config, "_search_paths", [], raising=False)

    async def runner():
        systemctl_calls: list[list[str]] = []

        async def fake_systemctl(args):
            systemctl_calls.append(list(args))
            if args and args[0] == "is-active":
                return 0, "active\n", ""
            return 0, "", ""

        monkeypatch.setattr(web_streamer, "_run_systemctl", fake_systemctl)

        app = web_streamer.build_app()
        client, server = await _start_client(app)

        try:
            update_payload = {
                "device": "hw:CARD=Device,DEV=0",
                "sample_rate": 48000,
                "frame_ms": 20,
                "gain": 3.0,
                "vad_aggressiveness": 3,
                "filter_chain": {
                    "highpass": {"enabled": True, "cutoff_hz": 110.0},
                    "spectral_gate": {
                        "enabled": True,
                        "sensitivity": 1.4,
                        "reduction_db": -20.0,
                        "noise_update": 0.15,
                        "noise_decay": 0.92,
                    },
                },
            }

            resp = await client.post("/api/config/audio", json=update_payload)
            assert resp.status == 200

            persisted_text = config_path.read_text(encoding="utf-8")
            assert "# front-end gain guidance" in persisted_text
            assert "# high-pass toggle" in persisted_text
            assert "# high-pass cutoff" in persisted_text
            assert "# gate reduction depth" in persisted_text
            assert "# gate update speed" in persisted_text
            assert "# gate release smoothing" in persisted_text

            lines = persisted_text.splitlines()
            gain_line = next(line for line in lines if "gain:" in line and "front-end" in line)
            assert "3.0" in gain_line or "3" in gain_line
            cutoff_line = next(line for line in lines if "cutoff_hz" in line and "high-pass cutoff" in line)
            assert "110" in cutoff_line
            reduction_line = next(line for line in lines if "reduction_db" in line and "gate reduction depth" in line)
            assert "-20" in reduction_line

            assert systemctl_calls == [
                ["is-active", "voice-recorder.service"],
                ["restart", "voice-recorder.service"],
            ]
        finally:
            await client.close()
            await server.close()

    asyncio.run(runner())


<<<<<<< HEAD
def test_audio_settings_rehydrate_comments_when_missing(tmp_path, monkeypatch):
    config_path = tmp_path / "config.yaml"
    config_path.write_text(
        (
            "audio:\n"
            "  device: hw:1,0\n"
            "  gain: 1.8\n"
            "  vad_aggressiveness: 1\n"
            "  filter_chain:\n"
            "    highpass:\n"
            "      enabled: false\n"
            "      cutoff_hz: 80.0\n"
        ),
        encoding="utf-8",
    )

    monkeypatch.setenv("TRICORDER_CONFIG", str(config_path))
    monkeypatch.setattr(config, "_cfg_cache", None, raising=False)
    monkeypatch.setattr(config, "_primary_config_path", None, raising=False)
    monkeypatch.setattr(config, "_active_config_path", None, raising=False)
    monkeypatch.setattr(config, "_search_paths", [], raising=False)
    monkeypatch.setattr(config, "_template_cache", None, raising=False)

    async def runner():
        systemctl_calls: list[list[str]] = []

        async def fake_systemctl(args):
            systemctl_calls.append(list(args))
            if args and args[0] == "is-active":
                return 0, "active\n", ""
            return 0, "", ""

        monkeypatch.setattr(web_streamer, "_run_systemctl", fake_systemctl)

        app = web_streamer.build_app()
        client, server = await _start_client(app)

        try:
            update_payload = {
                "device": "hw:CARD=Device,DEV=0",
                "sample_rate": 48000,
                "frame_ms": 20,
                "gain": 2.6,
                "vad_aggressiveness": 2,
                "filter_chain": {
                    "highpass": {"enabled": True, "cutoff_hz": 115.0},
                },
            }

            resp = await client.post("/api/config/audio", json=update_payload)
            assert resp.status == 200

            persisted_text = config_path.read_text(encoding="utf-8")
            assert "# ALSA device identifier" in persisted_text
            assert "# Unified live/recording filter chain" in persisted_text
            assert "gain:" in persisted_text

            persisted = yaml.safe_load(persisted_text)
            assert persisted["audio"]["gain"] == pytest.approx(2.6)
            assert persisted["audio"]["device"] == "hw:CARD=Device,DEV=0"
            assert persisted["audio"]["filter_chain"]["highpass"]["enabled"] is True
            assert persisted["audio"]["filter_chain"]["highpass"]["cutoff_hz"] == pytest.approx(115.0)

            assert systemctl_calls == [
                ["is-active", "voice-recorder.service"],
                ["restart", "voice-recorder.service"],
            ]
        finally:
            await client.close()
            await server.close()

    asyncio.run(runner())


=======
>>>>>>> ca20760d
def test_audio_settings_skip_restart_when_inactive(tmp_path, monkeypatch):
    config_path = tmp_path / "config.yaml"
    config_path.write_text(
        "audio:\n  device: hw:1,0\n  sample_rate: 32000\n  frame_ms: 30\n  gain: 1.0\n",
        encoding="utf-8",
    )

    monkeypatch.setenv("TRICORDER_CONFIG", str(config_path))
    monkeypatch.setattr(config, "_cfg_cache", None, raising=False)
    monkeypatch.setattr(config, "_primary_config_path", None, raising=False)
    monkeypatch.setattr(config, "_active_config_path", None, raising=False)
    monkeypatch.setattr(config, "_search_paths", [], raising=False)

    async def runner():
        systemctl_calls: list[list[str]] = []

        async def fake_systemctl(args):
            systemctl_calls.append(list(args))
            if args and args[0] == "is-active":
                return 3, "inactive\n", ""
            pytest.fail(f"unexpected systemctl call: {args}")

        monkeypatch.setattr(web_streamer, "_run_systemctl", fake_systemctl)

        app = web_streamer.build_app()
        client, server = await _start_client(app)

        try:
            resp = await client.post(
                "/api/config/audio",
                json={
                    "device": "hw:CARD=Device,DEV=0",
                    "sample_rate": 48000,
                    "frame_ms": 10,
                    "gain": 1.5,
                    "vad_aggressiveness": 3,
                },
            )
            assert resp.status == 200
            payload = await resp.json()
            assert payload["audio"]["gain"] == pytest.approx(1.5)
            assert payload["audio"]["device"] == "hw:CARD=Device,DEV=0"

            assert systemctl_calls == [["is-active", "voice-recorder.service"]]

            persisted = yaml.safe_load(config_path.read_text(encoding="utf-8"))
            assert persisted["audio"]["gain"] == 1.5
        finally:
            await client.close()
            await server.close()

    asyncio.run(runner())


def test_streaming_settings_restart_services(tmp_path, monkeypatch):
    config_path = tmp_path / "config.yaml"
    config_path.write_text("streaming:\n  mode: hls\n", encoding="utf-8")

    monkeypatch.setenv("TRICORDER_CONFIG", str(config_path))
    monkeypatch.setattr(config, "_cfg_cache", None, raising=False)
    monkeypatch.setattr(config, "_primary_config_path", None, raising=False)
    monkeypatch.setattr(config, "_active_config_path", None, raising=False)
    monkeypatch.setattr(config, "_search_paths", [], raising=False)

    async def runner():
        systemctl_calls: list[list[str]] = []

        async def fake_systemctl(args):
            systemctl_calls.append(list(args))
            if args and args[0] == "is-active":
                return 0, "active\n", ""
            return 0, "", ""

        monkeypatch.setattr(web_streamer, "_run_systemctl", fake_systemctl)

        app = web_streamer.build_app()
        client, server = await _start_client(app)

        try:
            payload = {"mode": "webrtc", "webrtc_history_seconds": 12.0}
            resp = await client.post("/api/config/streaming", json=payload)
            assert resp.status == 200
            data = await resp.json()
            assert data["streaming"]["mode"] == "webrtc"
            assert data["streaming"]["webrtc_history_seconds"] == pytest.approx(12.0)

            assert systemctl_calls == [
                ["is-active", "voice-recorder.service"],
                ["restart", "voice-recorder.service"],
                ["is-active", "web-streamer.service"],
                ["restart", "web-streamer.service"],
            ]

            persisted = yaml.safe_load(config_path.read_text(encoding="utf-8"))
            assert persisted["streaming"]["mode"] == "webrtc"
            assert persisted["streaming"]["webrtc_history_seconds"] == 12.0
        finally:
            await client.close()
            await server.close()

    asyncio.run(runner())


def test_audio_settings_validation_error(tmp_path, monkeypatch):
    config_path = tmp_path / "config.yaml"
    config_path.write_text("audio:\n  device: hw:1,0\n", encoding="utf-8")

    monkeypatch.setenv("TRICORDER_CONFIG", str(config_path))
    monkeypatch.setattr(config, "_cfg_cache", None, raising=False)
    monkeypatch.setattr(config, "_primary_config_path", None, raising=False)
    monkeypatch.setattr(config, "_active_config_path", None, raising=False)
    monkeypatch.setattr(config, "_search_paths", [], raising=False)

    async def runner():
        app = web_streamer.build_app()
        client, server = await _start_client(app)

        try:
            payload = {
                "device": "",
                "sample_rate": 12345,
                "frame_ms": 15,
                "gain": -1,
                "vad_aggressiveness": 7,
                "filter_chain": {
                    "highpass": {"enabled": True, "cutoff_hz": 5},
                },
            }
            resp = await client.post("/api/config/audio", json=payload)
            assert resp.status == 400
            data = await resp.json()
            assert data["error"]
            assert any(
                "filter_chain.highpass.cutoff_hz" in err for err in data.get("errors", [])
            )
        finally:
            await client.close()
            await server.close()

    asyncio.run(runner())


def test_transcription_settings_roundtrip(tmp_path, monkeypatch):
    config_path = tmp_path / "config.yaml"
    config_path.write_text(
        """
transcription:
  enabled: false
  engine: vosk
  types:
    - Human
  vosk_model_path: /models/vosk/en-us
  target_sample_rate: 16000
  include_words: true
  max_alternatives: 0
""".strip()
        + "\n",
        encoding="utf-8",
    )

    monkeypatch.setenv("TRICORDER_CONFIG", str(config_path))
    monkeypatch.setattr(config, "_cfg_cache", None, raising=False)
    monkeypatch.setattr(config, "_primary_config_path", None, raising=False)
    monkeypatch.setattr(config, "_active_config_path", None, raising=False)
    monkeypatch.setattr(config, "_search_paths", [], raising=False)

    async def runner():
        systemctl_calls: list[list[str]] = []

        async def fake_systemctl(args):
            systemctl_calls.append(list(args))
            if args and args[0] == "is-active":
                return 0, "active\n", ""
            return 0, "", ""

        monkeypatch.setattr(web_streamer, "_run_systemctl", fake_systemctl)

        app = web_streamer.build_app()
        client, server = await _start_client(app)

        try:
            resp = await client.get("/api/config/transcription")
            assert resp.status == 200
            payload = await resp.json()
            section = payload["transcription"]
            assert section["engine"] == "vosk"
            assert section["vosk_model_path"] == "/models/vosk/en-us"
            assert section["types"] == ["Human"]

            update_payload = {
                "enabled": True,
                "engine": "vosk",
                "types": ["Human", "Both"],
                "vosk_model_path": "/models/vosk/custom",
                "target_sample_rate": 22050,
                "include_words": False,
                "max_alternatives": 2,
            }

            resp = await client.post("/api/config/transcription", json=update_payload)
            assert resp.status == 200
            updated = await resp.json()
            section = updated["transcription"]
            assert section["enabled"] is True
            assert section["types"] == ["Human", "Both"]
            assert section["target_sample_rate"] == 22050
            assert section["include_words"] is False
            assert section["max_alternatives"] == 2

            assert systemctl_calls == [
                ["is-active", "voice-recorder.service"],
                ["restart", "voice-recorder.service"],
            ]

            persisted = yaml.safe_load(config_path.read_text(encoding="utf-8"))
            assert persisted["transcription"]["enabled"] is True
            assert persisted["transcription"]["vosk_model_path"] == "/models/vosk/custom"
            assert persisted["transcription"]["types"] == ["Human", "Both"]
            assert persisted["transcription"]["max_alternatives"] == 2
        finally:
            await client.close()
            await server.close()

    asyncio.run(runner())


def test_transcription_settings_require_model_path(tmp_path, monkeypatch):
    config_path = tmp_path / "config.yaml"
    config_path.write_text("transcription:\n  enabled: false\n", encoding="utf-8")

    monkeypatch.setenv("TRICORDER_CONFIG", str(config_path))
    monkeypatch.setattr(config, "_cfg_cache", None, raising=False)
    monkeypatch.setattr(config, "_primary_config_path", None, raising=False)
    monkeypatch.setattr(config, "_active_config_path", None, raising=False)
    monkeypatch.setattr(config, "_search_paths", [], raising=False)

    async def runner():
        app = web_streamer.build_app()
        client, server = await _start_client(app)

        try:
            payload = {
                "enabled": True,
                "engine": "vosk",
                "vosk_model_path": " ",
            }
            resp = await client.post("/api/config/transcription", json=payload)
            assert resp.status == 400
            data = await resp.json()
            assert "error" in data
        finally:
            await client.close()
            await server.close()

    asyncio.run(runner())


def test_recordings_clip_endpoint_creates_trimmed_file(dashboard_env):
    if not shutil.which("ffmpeg"):
        pytest.skip("ffmpeg not available")

    async def runner():
        day_dir = dashboard_env / "20240105"
        day_dir.mkdir()

        source = day_dir / "sample.wav"
        _create_silent_wav(source, duration=2.0)
        _write_waveform_stub(source.with_suffix(source.suffix + ".waveform.json"), duration=2.0)

        app = web_streamer.build_app()
        client, server = await _start_client(app)

        try:
            payload = {
                "source_path": "20240105/sample.wav",
                "start_seconds": 0.25,
                "end_seconds": 1.5,
                "clip_name": "trimmed take",
                "source_start_epoch": 1_700_000_000.0,
            }
            resp = await client.post("/api/recordings/clip", json=payload)
            assert resp.status == 200
            data = await resp.json()
            assert data["path"].startswith("20240105/")
            clip_file = dashboard_env / data["path"]
            assert clip_file.exists()
            assert clip_file.suffix == ".opus"
            clip_waveform = clip_file.with_suffix(clip_file.suffix + ".waveform.json")
            assert clip_waveform.exists()
            assert clip_file.stat().st_size > 0
            expected_start = payload["source_start_epoch"] + payload["start_seconds"]
            assert clip_file.stat().st_mtime == pytest.approx(expected_start, abs=0.5)
            waveform_payload = json.loads(clip_waveform.read_text())
            assert waveform_payload.get("duration_seconds")
        finally:
            await client.close()
            await server.close()

    asyncio.run(runner())


def test_recordings_clip_overwrite_and_undo(dashboard_env):
    if not shutil.which("ffmpeg"):
        pytest.skip("ffmpeg not available")

    async def runner():
        day_dir = dashboard_env / "20240107"
        day_dir.mkdir()

        source = day_dir / "long.wav"
        _create_silent_wav(source, duration=3.0)
        _write_waveform_stub(source.with_suffix(source.suffix + ".waveform.json"), duration=3.0)

        app = web_streamer.build_app()
        client, server = await _start_client(app)

        try:
            initial_payload = {
                "source_path": "20240107/long.wav",
                "start_seconds": 0.0,
                "end_seconds": 2.5,
                "clip_name": "long-clip",
            }
            resp = await client.post("/api/recordings/clip", json=initial_payload)
            assert resp.status == 200
            data = await resp.json()
            clip_rel_path = data["path"]
            clip_file = dashboard_env / clip_rel_path
            clip_waveform = clip_file.with_suffix(clip_file.suffix + ".waveform.json")
            assert clip_file.exists()
            original_waveform = json.loads(clip_waveform.read_text())
            original_duration = original_waveform.get("duration_seconds")
            assert isinstance(original_duration, (int, float))
            assert not data.get("undo_token")
            clip_name = data.get("name")
            assert isinstance(clip_name, str) and clip_name

            update_payload = {
                "source_path": clip_rel_path,
                "start_seconds": 0.5,
                "end_seconds": 1.25,
                "clip_name": clip_name,
            }
            resp_update = await client.post("/api/recordings/clip", json=update_payload)
            assert resp_update.status == 200
            data_update = await resp_update.json()
            assert data_update["path"] == clip_rel_path
            undo_token = data_update.get("undo_token")
            assert isinstance(undo_token, str) and undo_token

            updated_waveform = json.loads(clip_waveform.read_text())
            updated_duration = updated_waveform.get("duration_seconds")
            assert isinstance(updated_duration, (int, float))
            assert updated_duration < original_duration - 0.1

            resp_undo = await client.post("/api/recordings/clip/undo", json={"token": undo_token})
            assert resp_undo.status == 200
            data_undo = await resp_undo.json()
            assert data_undo["path"] == clip_rel_path

            restored_waveform = json.loads(clip_waveform.read_text())
            restored_duration = restored_waveform.get("duration_seconds")
            assert isinstance(restored_duration, (int, float))
            assert restored_duration == pytest.approx(original_duration, rel=0.01)

            resp_undo_again = await client.post("/api/recordings/clip/undo", json={"token": undo_token})
            assert resp_undo_again.status == 404
        finally:
            await client.close()
            await server.close()

    asyncio.run(runner())


def test_recordings_clip_rejects_conflicting_name_without_overwrite(dashboard_env):
    if not shutil.which("ffmpeg"):
        pytest.skip("ffmpeg not available")

    async def runner():
        day_dir = dashboard_env / "20240108"
        day_dir.mkdir()

        source = day_dir / "source.wav"
        _create_silent_wav(source, duration=2.5)
        _write_waveform_stub(source.with_suffix(source.suffix + ".waveform.json"), duration=2.5)

        app = web_streamer.build_app()
        client, server = await _start_client(app)

        try:
            initial_payload = {
                "source_path": "20240108/source.wav",
                "start_seconds": 0.0,
                "end_seconds": 1.0,
                "clip_name": "conflict-test",
            }
            resp = await client.post("/api/recordings/clip", json=initial_payload)
            assert resp.status == 200
            data = await resp.json()
            clip_rel_path = data["path"]
            clip_file = dashboard_env / clip_rel_path
            assert clip_file.exists()
            original_stat = clip_file.stat()

            conflict_payload = {
                "source_path": "20240108/source.wav",
                "start_seconds": 1.0,
                "end_seconds": 2.0,
                "clip_name": "conflict-test",
                "allow_overwrite": False,
            }
            resp_conflict = await client.post("/api/recordings/clip", json=conflict_payload)
            assert resp_conflict.status == 400

            # Ensure the existing clip was not replaced
            after_stat = clip_file.stat()
            assert after_stat.st_mtime == original_stat.st_mtime
            assert after_stat.st_size == original_stat.st_size
        finally:
            await client.close()
            await server.close()

    asyncio.run(runner())


def test_recordings_clip_rename_without_reencoding(dashboard_env):
    if not shutil.which("ffmpeg"):
        pytest.skip("ffmpeg not available")

    async def runner():
        day_dir = dashboard_env / "20240109"
        day_dir.mkdir()

        original_clip = day_dir / "existing.opus"
        original_clip.write_bytes(b"original-clip-data")
        _write_waveform_stub(
            original_clip.with_suffix(original_clip.suffix + ".waveform.json"), duration=1.0
        )
        os.utime(original_clip, (1_700_100_000, 1_700_100_000))

        app = web_streamer.build_app()
        client, server = await _start_client(app)

        try:
            payload = {
                "source_path": f"{day_dir.name}/{original_clip.name}",
                "start_seconds": 0.0,
                "end_seconds": 1.0,
                "clip_name": "renamed-clip",
                "overwrite_existing": f"{day_dir.name}/{original_clip.name}",
            }
            resp = await client.post("/api/recordings/clip", json=payload)
            assert resp.status == 200
            data = await resp.json()
            assert data["path"] == f"{day_dir.name}/renamed-clip.opus"
            assert data.get("undo_token") is None
            assert data.get("duration_seconds") == pytest.approx(1.0, rel=0.01)

            renamed_path = day_dir / "renamed-clip.opus"
            assert renamed_path.exists()
            assert renamed_path.read_bytes() == b"original-clip-data"
            assert not original_clip.exists()

            renamed_waveform = renamed_path.with_suffix(renamed_path.suffix + ".waveform.json")
            assert renamed_waveform.exists()
            assert json.loads(renamed_waveform.read_text()).get("duration_seconds") == pytest.approx(
                1.0, rel=0.01
            )
        finally:
            await client.close()
            await server.close()

    asyncio.run(runner())


def test_recordings_clip_endpoint_validates_range(dashboard_env):
    if not shutil.which("ffmpeg"):
        pytest.skip("ffmpeg not available")

    async def runner():
        day_dir = dashboard_env / "20240106"
        day_dir.mkdir()

        source = day_dir / "invalid.wav"
        _create_silent_wav(source, duration=1.0)
        _write_waveform_stub(source.with_suffix(source.suffix + ".waveform.json"), duration=1.0)

        app = web_streamer.build_app()
        client, server = await _start_client(app)

        try:
            payload = {
                "source_path": "20240106/invalid.wav",
                "start_seconds": 0.5,
                "end_seconds": 0.25,
            }
            resp = await client.post("/api/recordings/clip", json=payload)
            assert resp.status == 400
        finally:
            await client.close()
            await server.close()

    asyncio.run(runner())


def test_dashboard_enables_cors_for_remote_requests(monkeypatch, dashboard_env, tmp_path):
    async def runner():
        config_path = tmp_path / "remote_dashboard.yaml"
        config_path.write_text("dashboard:\n  api_base: 'https://recorder.example'\n", encoding="utf-8")
        monkeypatch.setenv("TRICORDER_CONFIG", str(config_path))
        monkeypatch.setattr(config, "_cfg_cache", None, raising=False)

        app = web_streamer.build_app()
        client, server = await _start_client(app)

        try:
            origin = "https://dashboard.example"
            options_resp = await client.options(
                "/api/recordings",
                headers={
                    "Origin": origin,
                    "Access-Control-Request-Method": "GET",
                },
            )
            assert options_resp.status == 204
            assert options_resp.headers.get("Access-Control-Allow-Origin") == "*"
            allow_methods = options_resp.headers.get("Access-Control-Allow-Methods", "")
            assert "GET" in allow_methods and "POST" in allow_methods
            allow_headers = options_resp.headers.get("Access-Control-Allow-Headers", "")
            assert "Content-Type" in allow_headers

            get_resp = await client.get("/api/recordings", headers={"Origin": origin})
            assert get_resp.status == 200
            assert get_resp.headers.get("Access-Control-Allow-Origin") == "*"
        finally:
            await client.close()
            await server.close()

    asyncio.run(runner())


def test_recordings_pagination(dashboard_env):
    async def runner():
        day_dir = dashboard_env / "20240110"
        day_dir.mkdir()

        base_epoch = 1_700_100_000
        for idx in range(12):
            file = day_dir / f"{idx:02d}.opus"
            file.write_bytes(b"data")
            _write_waveform_stub(file.with_suffix(file.suffix + ".waveform.json"))
            os.utime(file, (base_epoch + idx, base_epoch + idx))

        app = web_streamer.build_app()
        client, server = await _start_client(app)

        try:
            resp = await client.get("/api/recordings")
            assert resp.status == 200
            payload = await resp.json()
            assert payload["limit"] == web_streamer.DEFAULT_RECORDINGS_LIMIT
            assert payload["offset"] == 0
            assert payload["total"] == 12

            first_resp = await client.get("/api/recordings?limit=5")
            first_page = await first_resp.json()
            assert first_page["limit"] == 5
            assert first_page["offset"] == 0
            assert [item["name"] for item in first_page["items"]] == [
                "11",
                "10",
                "09",
                "08",
                "07",
            ]

            second_resp = await client.get("/api/recordings?limit=5&offset=5")
            second_page = await second_resp.json()
            assert second_page["offset"] == 5
            assert [item["name"] for item in second_page["items"]] == [
                "06",
                "05",
                "04",
                "03",
                "02",
            ]

            third_resp = await client.get("/api/recordings?limit=5&offset=10")
            third_page = await third_resp.json()
            assert third_page["offset"] == 10
            assert [item["name"] for item in third_page["items"]] == ["01", "00"]
        finally:
            await client.close()
            await server.close()

    asyncio.run(runner())


def test_recording_start_epoch_in_payload(dashboard_env):
    async def runner():
        day_dir = dashboard_env / "20240105"
        day_dir.mkdir()

        recording = day_dir / "12-34-56_Both_1.opus"
        recording.write_bytes(b"d")
        waveform = recording.with_suffix(recording.suffix + ".waveform.json")
        _write_waveform_stub(waveform, duration=3.5)

        app = web_streamer.build_app()
        client, server = await _start_client(app)

        try:
            resp = await client.get("/api/recordings?limit=5")
            assert resp.status == 200
            payload = await resp.json()
            assert payload["items"], "Expected at least one recording"
            match = next((item for item in payload["items"] if item["name"] == "12-34-56_Both_1"), None)
            assert match is not None
            expected = time.mktime(time.strptime("20240105 12-34-56", "%Y%m%d %H-%M-%S"))
            assert match["start_epoch"] == pytest.approx(expected, rel=0, abs=1e-6)
            assert isinstance(match["started_at"], str)
            assert match["started_at"].startswith("2024-01-05T")
        finally:
            await client.close()
            await server.close()

    asyncio.run(runner())


def test_delete_recording(dashboard_env):
    async def runner():
        target_dir = dashboard_env / "20240103"
        target_dir.mkdir()
        target = target_dir / "delete-me.opus"
        target.write_bytes(b"data")
        waveform = target.with_suffix(target.suffix + ".waveform.json")
        _write_waveform_stub(waveform)

        app = web_streamer.build_app()
        client, server = await _start_client(app)

        try:
            resp = await client.post("/api/recordings/delete", json={"items": ["20240103/delete-me.opus"]})
            assert resp.status == 200
            payload = await resp.json()
            assert payload["deleted"] == ["20240103/delete-me.opus"]
            assert not target.exists()
            assert not waveform.exists()

            resp = await client.post("/api/recordings/delete", json={"items": ["../outside"]})
            assert resp.status == 200
            payload = await resp.json()
            assert payload["deleted"] == []
            assert payload["errors"]
        finally:
            await client.close()
            await server.close()

    asyncio.run(runner())


def test_services_listing_reports_status(monkeypatch, dashboard_env):
    async def runner():
        show_map = {
            "voice-recorder.service": (
                "loaded",
                "active",
                "running",
                "enabled",
                "Recorder",
                "yes",
                "yes",
                "no",
                "yes",
                "",
            ),
            "web-streamer.service": (
                "loaded",
                "active",
                "running",
                "enabled",
                "Web UI",
                "yes",
                "yes",
                "no",
                "yes",
                "",
            ),
        }

        async def fake_systemctl(args):
            if args and args[0] == "show" and len(args) >= 2:
                unit = args[1]
                values = show_map.get(
                    unit,
                    (
                        "not-found",
                        "",
                        "",
                        "",
                        "",
                        "no",
                        "no",
                        "no",
                        "no",
                        "",
                    ),
                )
                payload = "\n".join(
                    f"{key}={value}"
                    for key, value in zip(web_streamer._SYSTEMCTL_PROPERTIES, values)
                )
                return 0, f"{payload}\n", ""
            return 0, "", ""

        monkeypatch.setattr(web_streamer, "_run_systemctl", fake_systemctl)

        app = web_streamer.build_app()
        client, server = await _start_client(app)

        try:
            resp = await client.get("/api/services")
            assert resp.status == 200
            payload = await resp.json()
            services = payload.get("services", [])
            assert isinstance(services, list) and services, "Expected services in payload"
            recorder = next((item for item in services if item["unit"] == "voice-recorder.service"), None)
            assert recorder is not None
            assert recorder["status_text"].startswith("Active")
        finally:
            await client.close()
            await server.close()

    asyncio.run(runner())


def test_service_action_auto_restart(monkeypatch, dashboard_env):
    async def runner():
        show_map = {
            "web-streamer.service": (
                "loaded",
                "active",
                "running",
                "enabled",
                "Web UI",
                "yes",
                "yes",
                "no",
                "yes",
                "",
            )
        }

        async def fake_systemctl(args):
            if args and args[0] == "show" and len(args) >= 2:
                unit = args[1]
                values = show_map.get(
                    unit,
                    (
                        "loaded",
                        "inactive",
                        "dead",
                        "disabled",
                        "",
                        "yes",
                        "yes",
                        "no",
                        "yes",
                        "",
                    ),
                )
                payload = "\n".join(
                    f"{key}={value}"
                    for key, value in zip(web_streamer._SYSTEMCTL_PROPERTIES, values)
                )
                return 0, f"{payload}\n", ""
            return 0, "", ""

        scheduled: list[tuple[str, list[str], float]] = []

        def fake_enqueue(unit: str, actions, delay: float = 0.5) -> None:
            scheduled.append((unit, list(actions), delay))

        monkeypatch.setattr(web_streamer, "_run_systemctl", fake_systemctl)
        monkeypatch.setattr(web_streamer, "_enqueue_service_actions", fake_enqueue)

        app = web_streamer.build_app()
        client, server = await _start_client(app)

        try:
            resp = await client.post(
                "/api/services/web-streamer.service/action",
                json={"action": "stop"},
            )
            assert resp.status == 200
            payload = await resp.json()
            assert payload["requested_action"] == "stop"
            assert payload["executed_action"] == "restart"
            assert payload["ok"] is True
            assert payload.get("auto_restart") is True
            assert payload.get("scheduled_actions") == ["restart"]
            assert scheduled and scheduled[0][0] == "web-streamer.service"
            assert scheduled[0][1] == ["restart"]
            assert scheduled[0][2] == pytest.approx(0.5, rel=0, abs=1e-6)
            status = payload.get("status", {})
            assert status.get("unit") == "web-streamer.service"
        finally:
            await client.close()
            await server.close()

    asyncio.run(runner())


def test_service_action_recorder_restart_keeps_dashboard(monkeypatch, dashboard_env):
    async def runner():
        show_map = {
            "voice-recorder.service": (
                "loaded",
                "active",
                "running",
                "enabled",
                "Recorder",
                "yes",
                "yes",
                "no",
                "yes",
                "",
            ),
            "web-streamer.service": (
                "loaded",
                "inactive",
                "dead",
                "enabled",
                "Web UI",
                "yes",
                "yes",
                "no",
                "yes",
                "",
            ),
        }

        systemctl_calls: list[list[str]] = []
        scheduled: list[tuple[str, list[str], float]] = []

        async def fake_systemctl(args):
            systemctl_calls.append(list(args))
            if args and args[0] == "show" and len(args) >= 2:
                unit = args[1]
                values = show_map.get(unit)
                if values is None:
                    values = (
                        "loaded",
                        "inactive",
                        "dead",
                        "disabled",
                        "",
                        "yes",
                        "yes",
                        "no",
                        "yes",
                        "",
                    )
                payload = "\n".join(
                    f"{key}={value}"
                    for key, value in zip(web_streamer._SYSTEMCTL_PROPERTIES, values)
                )
                return 0, f"{payload}\n", ""
            return 0, "", ""

        def fake_enqueue(unit: str, actions, delay: float = 0.5) -> None:
            scheduled.append((unit, list(actions), delay))

        monkeypatch.setattr(web_streamer, "_run_systemctl", fake_systemctl)
        monkeypatch.setattr(web_streamer, "_enqueue_service_actions", fake_enqueue)

        app = web_streamer.build_app()
        client, server = await _start_client(app)

        try:
            resp = await client.post(
                "/api/services/voice-recorder.service/action",
                json={"action": "restart"},
            )
            assert resp.status == 200
            payload = await resp.json()
            assert payload["requested_action"] == "restart"
            assert payload["executed_action"] == "restart"
            assert payload.get("ok") is True

            assert [
                call for call in systemctl_calls if call[:2] == ["restart", "voice-recorder.service"]
            ]

            kick_calls = [
                item for item in scheduled if item[0] == "web-streamer.service" and item[1] == ["start"]
            ]
            assert kick_calls, "Expected dashboard web service to be started"
            assert kick_calls[0][2] == pytest.approx(1.0, rel=0, abs=1e-6)
        finally:
            await client.close()
            await server.close()

    asyncio.run(runner())


def test_recordings_rename_endpoint(dashboard_env):
    async def runner():
        day_dir = dashboard_env / "20240104"
        day_dir.mkdir()

        original = day_dir / "alpha.opus"
        original.write_bytes(b"alpha")
        _write_waveform_stub(original.with_suffix(original.suffix + ".waveform.json"))
        transcript_original = original.with_suffix(original.suffix + ".transcript.json")
        transcript_original.write_text(json.dumps({"text": "alpha"}), encoding="utf-8")

        app = web_streamer.build_app()
        client, server = await _start_client(app)

        try:
            resp = await client.post(
                "/api/recordings/rename",
                json={"item": f"{day_dir.name}/{original.name}", "name": "beta"},
            )
            assert resp.status == 200
            payload = await resp.json()
            assert payload["old_path"].endswith("alpha.opus")
            assert payload["new_path"].endswith("beta.opus")
            renamed_path = day_dir / "beta.opus"
            assert renamed_path.exists()
            assert not original.exists()

            new_waveform = renamed_path.with_suffix(renamed_path.suffix + ".waveform.json")
            new_transcript = renamed_path.with_suffix(renamed_path.suffix + ".transcript.json")
            assert new_waveform.exists()
            assert new_transcript.exists()
            assert not transcript_original.exists()

            conflict_target = day_dir / "gamma.opus"
            conflict_target.write_bytes(b"gamma")
            conflict_resp = await client.post(
                "/api/recordings/rename",
                json={
                    "item": f"{day_dir.name}/{renamed_path.name}",
                    "name": conflict_target.stem,
                },
            )
            assert conflict_resp.status == 409
        finally:
            await client.close()
            await server.close()

    asyncio.run(runner())


def test_recordings_bulk_download_includes_sidecars(dashboard_env):
    async def runner():
        day_dir = dashboard_env / "20240105"
        day_dir.mkdir()

        first = day_dir / "alpha.opus"
        second = day_dir / "beta.opus"
        for path in (first, second):
            path.write_bytes(path.stem.encode("utf-8"))
            _write_waveform_stub(path.with_suffix(path.suffix + ".waveform.json"))
            transcript = path.with_suffix(path.suffix + ".transcript.json")
            transcript.write_text(json.dumps({"text": path.stem}), encoding="utf-8")

        app = web_streamer.build_app()
        client, server = await _start_client(app)

        try:
            resp = await client.post(
                "/api/recordings/bulk-download",
                json={
                    "items": [
                        f"{day_dir.name}/{first.name}",
                        f"{day_dir.name}/{second.name}",
                    ]
                },
            )
            assert resp.status == 200
            assert resp.headers.get("Content-Type") == "application/zip"
            archive_bytes = await resp.read()
            with zipfile.ZipFile(io.BytesIO(archive_bytes)) as archive:
                names = sorted(archive.namelist())
                assert names == sorted(
                    [
                        f"{day_dir.name}/{first.name}",
                        f"{day_dir.name}/{first.name}.waveform.json",
                        f"{day_dir.name}/{first.name}.transcript.json",
                        f"{day_dir.name}/{second.name}",
                        f"{day_dir.name}/{second.name}.waveform.json",
                        f"{day_dir.name}/{second.name}.transcript.json",
                    ]
                )

            error_resp = await client.post(
                "/api/recordings/bulk-download",
                json={"items": ["missing.opus"]},
            )
            assert error_resp.status == 400
            error_payload = await error_resp.json()
            assert isinstance(error_payload.get("errors"), list)
            assert error_payload["errors"]
        finally:
            await client.close()
            await server.close()

    asyncio.run(runner())


def test_sd_card_recovery_static_doc_served(dashboard_env):
    async def runner():
        app = web_streamer.build_app()
        client, server = await _start_client(app)

        try:
            resp = await client.get("/static/docs/sd-card-recovery.html")
            assert resp.status == 200
            payload = await resp.text()
            assert "Clone and Replace the Recorder SD Card" in payload
        finally:
            await client.close()
            await server.close()

    asyncio.run(runner())<|MERGE_RESOLUTION|>--- conflicted
+++ resolved
@@ -675,7 +675,11 @@
     asyncio.run(runner())
 
 
-<<<<<<< HEAD
+def test_audio_settings_preserve_inline_comments(tmp_path, monkeypatch):
+    # existing body unchanged…
+    asyncio.run(runner())
+
+
 def test_audio_settings_rehydrate_comments_when_missing(tmp_path, monkeypatch):
     config_path = tmp_path / "config.yaml"
     config_path.write_text(
@@ -748,10 +752,8 @@
             await server.close()
 
     asyncio.run(runner())
-
-
-=======
->>>>>>> ca20760d
+    
+    
 def test_audio_settings_skip_restart_when_inactive(tmp_path, monkeypatch):
     config_path = tmp_path / "config.yaml"
     config_path.write_text(
