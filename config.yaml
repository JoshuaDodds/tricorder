--- conflicted
+++ resolved
@@ -18,17 +18,11 @@
   # 0.5 halves amplitude; 2.0 doubles (~+6 dB); 4.0 (~+12 dB). Too high can clip and inflate RMS.
   gain: 2.5
 
-<<<<<<< HEAD
+
   # Unified live/recording filter chain. Configure filter presets through the
   # dashboard; legacy streaming.extra_ffmpeg_args values are ignored.
-=======
-  # Optional notch filters applied during capture. Each entry should specify:
-  #   - type: "notch"
-  #   - frequency: center frequency in Hz (float)
-  #   - q: quality factor (float)
-  #   - gain_db: attenuation in decibels (negative to cut)
->>>>>>> e71c822f
-  filter_chain: []
+
+filter_chain: []
 
   # WebRTC VAD aggressiveness. # WebRTC VAD aggressiveness (0..3).
   # 0 = least aggressive (most permissive, more false positives, fewer misses).
