--- conflicted
+++ resolved
@@ -143,24 +143,12 @@
     - unit: "web-streamer.service"
       label: "Web UI"
       description: "Serves the dashboard and HLS live stream."
-<<<<<<< HEAD
-    - unit: "dropbox.service"
-      label: "Dropbox ingest"
-      description: "Moves finalized recordings into the Dropbox sync folder."
-=======
->>>>>>> f19b1b5b
     - unit: "tricorder-auto-update.service"
       label: "Auto updater"
       description: "Manages Tricorder self-update checks."
     - unit: "tricorder-auto-update.timer"
       label: "Auto updater schedule"
       description: "Runs scheduled self-update checks."
-    - unit: "tmpfs-guard.service"
-      label: "Tmpfs guard"
-      description: "Maintains the tmpfs mount used for temporary files."
-    - unit: "tmpfs-guard.timer"
-      label: "Tmpfs guard schedule"
-      description: "Triggers periodic tmpfs maintenance."
 
   # Unit that should be restarted automatically when stopped or reloaded through
   # the dashboard to keep the management interface reachable.
