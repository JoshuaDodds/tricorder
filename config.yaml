# Tricorder configuration
# Guidelines:
# - This file is the single source of truth for tunables.
# - Units are noted per field. Values outside suggested ranges may degrade performance on low-power devices.

audio:
  # ALSA device identifier. Use `arecord -l` to list devices.
  # Examples: "hw:1,0", "hw:CARD=Device,DEV=0"
  device: "hw:CARD=Device,DEV=0"

  # Sample rate in Hz. Valid: 16000, 32000, 48000. Default is 48000 for best VAD and Opus quality.
  sample_rate: 48000

  # Frame size in milliseconds. Valid: 10, 20, 30. Default 20ms (WebRTC VAD friendly).
  frame_ms: 20

  # Software gain multiplier (linear). Typical safe range: 0.5 → 4.0
  # 0.5 halves amplitude; 2.0 doubles (~+6 dB); 4.0 (~+12 dB). Too high can clip and inflate RMS.
  gain: 2.5


  # Unified live/recording filter chain. Configure filter presets through the
  # dashboard; legacy streaming.extra_ffmpeg_args values are ignored.

filter_chain: []

  # WebRTC VAD aggressiveness. # WebRTC VAD aggressiveness (0..3).
  # 0 = least aggressive (most permissive, more false positives, fewer misses).
  # 3 = most aggressive (strictest, fewer false positives, more misses).
  # Suggested: 1–2 for quiet/controlled spaces; 2–3 for noisy rooms if false positives are a problem.
  vad_aggressiveness: 3

<<<<<<< HEAD
  # Optional real-time filter chain for the live stream.
  filter_chain:
    # Master switch. Disable to bypass all filtering.
    enabled: true

    # First-order high-pass filter to clear sub-sonic rumble (Hz).
    highpass:
      enabled: true
      cutoff_hz: 70.0

    # Notch filter targeting mains hum (Hz) with a moderate Q.
    notch:
      enabled: true
      freq_hz: 60.0
      quality: 30.0

    # Lightweight spectral gate to trim stationary hiss. Disabled by default
    # to avoid tonal pumping artifacts on speech; enable only after listening tests.
    spectral_gate:
      enabled: false
      sensitivity: 1.6   # Multiplier applied to the learned noise floor.
      reduction_db: -18.0  # Gain applied below threshold (dB).
      noise_update: 0.1    # Blend factor for new magnitude measurements.
      noise_decay: 0.95    # Rate at which the floor drifts down when quiet.
=======
  # Optional filter stages applied to the live capture stream. Each stage can be enabled
  # independently to tame troublesome frequency bands before event detection.
  filter_chain:
    highpass:
      # Remove low-frequency rumble from HVAC systems or desk bumps. Suggested 60–160 Hz.
      enabled: false
      cutoff_hz: 90.0
    lowpass:
      # Trim hiss above speech fundamentals. Suggested 6000–12000 Hz for speech-focused installs.
      enabled: false
      cutoff_hz: 12000.0
    noise_gate:
      # Suppress beds of constant noise between events. Threshold in dBFS (0 = full scale).
      enabled: false
      threshold_db: -45.0

  # Toggle optional capture-time calibration helpers. When enabled the dashboard exposes quick
  # actions to capture a fresh noise profile or recompute gain using the room tuner utility.
  calibration:
    auto_noise_profile: false
    auto_gain: false
>>>>>>> 73c1cd3f

paths:
  # Scratch space for temporary WAVs and working files. Prefer tmpfs if available.
  tmp_dir: "/apps/tricorder/tmp"

  # Destination for encoded .opus recordings. Ensure adequate storage and rotation.
  recordings_dir: "/apps/tricorder/recordings"

  # Folder watched for externally dropped files to ingest.
  dropbox_dir: "/apps/tricorder/dropbox"

  # Per-run ingestion work area (files are atomically moved here before processing).
  ingest_work_dir: "/apps/tricorder/tmp/ingest"

  # Script used to encode and store finalized events. Must accept: <tmp_wav_path> <base_name>
  encoder_script: "/apps/tricorder/bin/encode_and_store.sh"

archival:
  # Enable automatic upload of freshly encoded recordings for off-device backups.
  enabled: false

  # Backend controls how files are transferred after encoding.
  # Supported values:
  #   - "network_share": copy to a mounted SMB/NFS path on the local filesystem.
  #   - "rsync": stream files to a remote rsync/SSH endpoint.
  backend: "network_share"

  network_share:
    # Destination root on the mounted share. Subdirectories mirror recordings_dir layout.
    target_dir: "/mnt/archive/tricorder"

  rsync:
    # Remote destination in rsync syntax (user@host:/path). Required when backend == "rsync".
    destination: "user@example.com:/srv/tricorder/archive"

    # Optional SSH identity file. Leave blank to use the default SSH agent/keys.
    ssh_identity: "/home/pi/.ssh/id_ed25519"

    # Additional rsync CLI options. Defaults to ["-az"].
    options: ["-az"]

    # Extra SSH options appended to the remote shell command.
    ssh_options: ["-oStrictHostKeyChecking=yes"]

  # When true, upload waveform JSON sidecars alongside audio.
  include_waveform_sidecars: false

  # When true, upload transcript JSON sidecars alongside audio.
  include_transcript_sidecars: true

segmenter:
  # Pre-roll saved before trigger (milliseconds). Captures leading context (e.g., first spoken word).
  # Typical: 500–3000 ms. Higher uses more RAM/IO.
  pre_pad_ms: 2000

  # Post-roll after activity stops (milliseconds). Prevents cutting off during short pauses.
  # Typical: 1000–5000 ms. Higher merges nearby sounds into one event.
  post_pad_ms: 7000

  # Primary RMS trigger threshold (linear audioop RMS units at given gain). Tune with room_tuner.py.
  # Typical: 200–1200 depending on mic and environment.
  rms_threshold: 320 # was 300

  # Sliding window length for “keep alive” logic (frames). With 20ms frames, 30 ≈ 600ms.
  # Typical: 20–60 frames.
  keep_window_frames: 60

  # Number of consecutive active frames required to start an event.
  # With 20ms frames: 25 ≈ 500ms of sustained activity. Increase to debounce short noises.
  start_consecutive: 46

  # Minimum active frames within the recent window to refresh post-roll (prevents premature end).
  keep_consecutive: 35 # start moving up if recordings are too long

  # Optional noise reduction toggles.
  # USE_RNNOISE: High-quality but CPU-heavy; generally not recommended on Pi Zero 2 W.
  # USE_NOISEREDUCE: Experimental; may interfere with VAD; test before enabling.
  use_rnnoise: false
  use_noisereduce: false

  # If true, denoise audio before VAD. Can degrade VAD accuracy; keep false unless validated.
  denoise_before_vad: false

  # Moving-average and peak timing budgets (milliseconds) for the filter chain (gain + denoise).
  # Keep both values below audio.frame_ms so real-time capture stays ahead of the input stream.
  filter_chain_avg_budget_ms: 6.0
  filter_chain_peak_budget_ms: 15.0

  # Number of recent frames to include in the moving average (higher = smoother, but slower to react).
  filter_chain_metrics_window: 50

  # Minimum seconds between structured WARN logs when budgets are exceeded. Lower during tuning.
  filter_chain_log_throttle_sec: 30.0

  # Writer flush threshold for WAV buffering (bytes). Larger = fewer writes, more memory.
  # Typical: 65536–262144 (64–256 KB).
  flush_threshold_bytes: 131072

  # Max queued frames before backpressure/drop (safety). With 20ms @ 48k mono: 512 ≈ 10.24s of audio.
  # Keep modest to avoid memory spikes. Typical: 256–1024.
  max_queue_frames: 512

  # Optional custom labels for event classifications. These strings are embedded in filenames,
  # notification payloads, and transcript metadata.
  event_tags:
    human: "Human"
    other: "Other"
    both: "Both"

adaptive_rms:
  # Enable adaptive thresholding to track background RMS levels. When false, the fixed
  # segmenter.rms_threshold is used.
  enabled: false

  # Minimum normalized RMS threshold (0.0–1.0). For 16-bit PCM, 0.01 ≈ 328 linear RMS.
  min_thresh: 0.01

  # Multiplier applied to the background P95 value when computing the candidate threshold.
  margin: 1.2

  # Seconds between adaptive threshold updates. Larger values smooth out short-term swings.
  update_interval_sec: 5.0

  # Length of the rolling window (seconds) used to estimate the background RMS distribution.
  window_sec: 10.0

  # Relative change required before applying a new threshold (0.1 ⇒ ±10%).
  hysteresis_tolerance: 0.1

  # Percentile (0.0-1.0] used when lowering the threshold after noise subsides.
  # Smaller values release faster once the room quiets; higher values stay conservative.
  release_percentile: 0.5

ingest:
  # Number of consecutive size-stability checks required before accepting a file.
  # Prevents racing with partial/incomplete files.
  # Typical: 2–5.
  stable_checks: 2

  # Seconds between stability checks. Increase if sources write slowly.
  # Typical: 0.5–2.0 s.
  stable_interval_sec: 1.0

  # Allowed filename extensions (lowercase, include leading dot).
  allowed_ext: [".wav", ".opus", ".flac", ".mp3"]

  # Common suffixes indicating partial/incomplete downloads or temp files to ignore.
  ignore_suffixes: [".part", ".partial", ".tmp", ".incomplete", ".opdownload", ".crdownload"]

transcription:
  # Enable offline speech-to-text using the configured engine. When disabled no transcript files are written.
  enabled: false

  # Supported engines: "vosk" (default). Vosk runs entirely offline using a Kaldi acoustic model.
  engine: "vosk"

  # Only events tagged with these types are transcribed. Default restricts transcripts to Human-tagged segments.
  types: ["Human"]

  # Path to the unpacked Vosk model directory (download separately, e.g. vosk-model-small-en-us-0.15).
  vosk_model_path: "/apps/tricorder/models/vosk-small-en-us-0.15"

  # Audio is resampled to this sample rate before feeding the recognizer. 16000 Hz matches Vosk small English models.
  target_sample_rate: 16000

  # Include per-word timestamps/confidence values in the transcript payload (slightly larger JSON files).
  include_words: true

  # Set >0 to request alternative transcript hypotheses when supported by the model.
  max_alternatives: 0

logging:
  # Developer-mode verbose logging (equivalent to setting DEV=1 in the environment).
  # When true, emits per-second debug lines from the segmenter.
  dev_mode: true

notifications:
  # Optional notifications when events finish recording. Leave disabled to avoid network calls.
  enabled: false

  # Filter notifications to specific event types ("Human", "Other", "Both"). Empty list notifies for all.
  allowed_event_types: ["Human", "Both"]

  # Minimum trigger RMS required to notify. Set to 0 to allow all events or increase to catch only loud clips.
  min_trigger_rms: 400

  webhook:
    # HTTP endpoint to receive JSON payloads with event metadata. Leave blank to disable webhook delivery.
    url: ""
    method: "POST"
    headers: {}
    timeout_sec: 5.0

  email:
    # SMTP settings for email notifications. Leave smtp_host blank to disable email delivery.
    smtp_host: ""
    smtp_port: 587
    use_tls: true
    use_ssl: false
    username: ""
    password: ""
    from: "tricorder@example.com"
    to: ["alerts@example.com"]
    subject_template: "Tricorder event: {etype} (RMS {trigger_rms})"
    body_template: |
      Event {base_name} completed on {host}.
      Type: {etype}
      Trigger RMS: {trigger_rms}
      Average RMS: {avg_rms}
      Duration: {duration_seconds}s
      Start: {started_at}
      Reason: {end_reason}

streaming:
  # Live streaming mode exposed in the dashboard. Valid values:
  #   "hls"   – HTTP Live Streaming (higher latency, broad compatibility).
  #   "webrtc" – WebRTC audio stream (lower latency, modern browsers only).
  mode: "hls"
  # Legacy streaming.extra_ffmpeg_args settings are ignored. Use audio.filter_chain
  # to configure filters shared by the recorder and live preview.
  # When streaming.mode is "webrtc", audio frames are stored in a shared ring
  # buffer before they are forwarded to WebRTC peers. Increase this to tolerate
  # short stalls at the cost of RAM usage (seconds of audio history).
  webrtc_history_seconds: 8.0

dashboard:
  # Override the base URL used by the dashboard when making API and HLS requests.
  # Useful when the static dashboard is hosted separately from the recorder.
  # Example: "https://recorder.local:8080". When set, the web streamer enables
  # CORS (Access-Control-Allow-Origin: *) so remote dashboards can call the API
  # and HLS endpoints directly. Leave blank to use the current origin.
  api_base: "http://192.168.1.137:8080"
  # Services exposed through the dashboard controls card. Each entry may include a
  # friendly label and optional description for the UI. Units must be resolvable by
  # systemd on the host.
  services:
    - unit: "voice-recorder.service"
      label: "Recorder"
      description: "Segments microphone input into individual events."
    - unit: "web-streamer.service"
      label: "Web UI"
      description: "Serves the dashboard and live stream."

  # Unit that should be restarted automatically when stopped or reloaded through
  # the dashboard to keep the management interface reachable.
  web_service: "web-streamer.service"<|MERGE_RESOLUTION|>--- conflicted
+++ resolved
@@ -30,32 +30,6 @@
   # Suggested: 1–2 for quiet/controlled spaces; 2–3 for noisy rooms if false positives are a problem.
   vad_aggressiveness: 3
 
-<<<<<<< HEAD
-  # Optional real-time filter chain for the live stream.
-  filter_chain:
-    # Master switch. Disable to bypass all filtering.
-    enabled: true
-
-    # First-order high-pass filter to clear sub-sonic rumble (Hz).
-    highpass:
-      enabled: true
-      cutoff_hz: 70.0
-
-    # Notch filter targeting mains hum (Hz) with a moderate Q.
-    notch:
-      enabled: true
-      freq_hz: 60.0
-      quality: 30.0
-
-    # Lightweight spectral gate to trim stationary hiss. Disabled by default
-    # to avoid tonal pumping artifacts on speech; enable only after listening tests.
-    spectral_gate:
-      enabled: false
-      sensitivity: 1.6   # Multiplier applied to the learned noise floor.
-      reduction_db: -18.0  # Gain applied below threshold (dB).
-      noise_update: 0.1    # Blend factor for new magnitude measurements.
-      noise_decay: 0.95    # Rate at which the floor drifts down when quiet.
-=======
   # Optional filter stages applied to the live capture stream. Each stage can be enabled
   # independently to tame troublesome frequency bands before event detection.
   filter_chain:
@@ -77,7 +51,6 @@
   calibration:
     auto_noise_profile: false
     auto_gain: false
->>>>>>> 73c1cd3f
 
 paths:
   # Scratch space for temporary WAVs and working files. Prefer tmpfs if available.
