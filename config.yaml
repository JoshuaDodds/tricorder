--- conflicted
+++ resolved
@@ -143,12 +143,6 @@
     - unit: "web-streamer.service"
       label: "Web UI"
       description: "Serves the dashboard and HLS live stream."
-<<<<<<< HEAD
-    - unit: "dropbox.service"
-      label: "Dropbox ingest"
-      description: "Moves finalized recordings into the Dropbox sync folder."
-=======
->>>>>>> 04ee4ae5
     - unit: "tricorder-auto-update.service"
       label: "Auto updater"
       description: "Manages Tricorder self-update checks."
