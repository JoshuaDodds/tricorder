name: Tell @codex to fix merge conflict
on:
  workflow_dispatch:
    inputs:
      branch:
        description: "Branch to attempt merging default branch into"
        required: true
      repo:
        description: "owner/repo (defaults to this repo)"
        required: false
        default: ""
  pull_request:
    types: [opened, synchronize, reopened]

jobs:
  post-conflicts:
    name: post-conflicts
    runs-on: ubuntu-24.04
    permissions:
      contents: read
      issues: write

    env:
      GITHUB_API: https://api.github.com
      # REPO defaults to this repository unless provided via workflow_dispatch input
      REPO: ${{ github.event.inputs.repo != '' && github.event.inputs.repo || github.repository }}
      # BRANCH is the head branch of the PR, or the workflow_dispatch input
      BRANCH: ${{ github.event_name == 'pull_request' && github.head_ref || github.event.inputs.branch }}
      # Personal access token must have "gist" scope to create private gists
      REPO_PAT: ${{ secrets.REPO_PAT }}
      MAX_INLINE: "30000"  # bytes of inline context when gists are unavailable
    steps:
      - name: Checkout
        uses: actions/checkout@v4
        with:
          ref: ${{ env.BRANCH }}
          fetch-depth: 0

      - name: Git identity
        run: |
          git config user.name "${{ github.actor }}"
          git config user.email "${{ github.actor }}@users.noreply.github.com"

      - name: Detect and dry-merge default branch
        id: merge_try
        shell: bash
        run: |
          set -euo pipefail
          echo "Repository: $REPO"
          echo "Branch:     $BRANCH"

          # Be explicit: fetch remote refs we may refer to
          git fetch origin main || true
          git fetch origin master || true

          echo "::group::Refs"
          git show-ref --head || true
          git branch -a || true
          echo "::endgroup::"

          set -e
          # Prefer origin/main, fallback to origin/master, fallback to FETCH_HEAD (from earlier fetch)
          MERGE_TARGET=""
          if git rev-parse --verify --quiet refs/remotes/origin/main >/dev/null; then
            MERGE_TARGET="origin/main"
          elif git rev-parse --verify --quiet refs/remotes/origin/master >/dev/null; then
            MERGE_TARGET="origin/master"
          else
            MERGE_TARGET="FETCH_HEAD"
          fi

          echo "merge_target=$MERGE_TARGET" >> "$GITHUB_OUTPUT"

          # Do a no-commit merge to expose conflicts in the index without creating history
          set +e
          git merge --no-commit --no-ff "$MERGE_TARGET"
          MERGE_CODE=$?
          set -e

          # Capture the index state without relying on pipeline exit codes so conflicts don't abort the script
          conflict_index_output=$(git ls-files -u)

          if [[ -n "$conflict_index_output" ]]; then
            echo "conflicts=true" >> "$GITHUB_OUTPUT"
          elif [[ $MERGE_CODE -eq 0 ]]; then
            echo "conflicts=false" >> "$GITHUB_OUTPUT"
            # Reset to clean state to avoid dirty workspace
            git merge --abort || git reset --hard
          else
            echo "Merge failed with exit $MERGE_CODE and no indexed conflicts detected." >&2
            exit "$MERGE_CODE"
          fi

      - name: Prepare conflict comment (and create gists)
        if: steps.merge_try.outputs.conflicts == 'true'
        id: prep_comment
        shell: bash
        env:
          MAX_INLINE: ${{ env.MAX_INLINE }}
          REPO_PAT: ${{ env.REPO_PAT }}
          GITHUB_TOKEN: ${{ secrets.GITHUB_TOKEN }}
        run: |
          set -euo pipefail

          emit_inline_snippet() {
            local file_label="$1"
            local limit_bytes="$2"
            local snippet_content="$3"
            local truncated fence

            if [[ -n "$limit_bytes" && "$limit_bytes" =~ ^[0-9]+$ && "$limit_bytes" -gt 0 ]]; then
              truncated=$(printf '%s' "$snippet_content" | head -c "$limit_bytes")
            else
              truncated=$(printf '%s' "$snippet_content")
            fi

            if [[ "$truncated" == *\`\`\`* ]]; then
              fence="~~~"
            else
              fence="\`\`\`"
            fi

            printf -- "- **%s** (conflict hunks inline)\n%s\n%s\n%s\n" \
              "$file_label" "$fence" "$truncated" "$fence"
          }

          USE_GISTS=1
          if [[ -z "${REPO_PAT:-}" ]]; then
            echo "REPO_PAT is not set; falling back to inline conflict content." >&2
            USE_GISTS=0
          fi

          CONFLICT_FILES=$(git ls-files -u | awk '{print $4}' | sort -u)
          echo "Conflicted files: $CONFLICT_FILES" >&2

          PREAMBLE_TEMPLATE=$(cat <<'TXT'
          Automated context: attempted merging the repository default branch into BRANCH_PLACEHOLDER produced merge conflicts. Tagging @codex to resolve.

          ---
          **Resolution instructions for @codex (follow exactly):**

          ```text
          @codex You are resolving a Git merge conflict. I will provide the conflict hunks (with markers <<<<<<, =======, >>>>>>>) and limited surrounding context.

          Your task:
              Combine both conflicting changes so that no functionality is lost.
              Prefer keeping new code from both branches unless it is clearly redundant or incompatible.
              Preserve function signatures, imports, and surrounding context exactly unless they must change for the code to run.
              Ensure the final code is syntactically correct and logically consistent.
              Do NOT remove new functionality from either branch unless it is duplicated.
              Resolve without adding comments, explanations, and be sure to remove conflict markers.

          After producing the resolved file(s), overwrite the conflicted file(s), then run (from the repo root):
              git add <file> && git commit -m "chore: AI-resolved merge conflicts (automated)" && git push origin HEAD

          You should push using credentials that can push to this repository as the repository user.

          END OF INSTRUCTIONS.
          ```

          ---

          TXT
          )

          BRANCH_MARKDOWN=$(printf '\`%s\`' "$BRANCH")
          PREAMBLE=${PREAMBLE_TEMPLATE//BRANCH_PLACEHOLDER/$BRANCH_MARKDOWN}


          GIST_LINES=""
          CONTEXT_LINES=5
          for f in $CONFLICT_FILES; do
            if [[ -f "$f" ]]; then
              SNIPPET_CONTENT=$(python3 -c $'import pathlib\nimport sys\n\nFALLBACK_MESSAGE = "(Binary or non-text content; conflict hunks unavailable.)"\n\npath = pathlib.Path(sys.argv[1])\ncontext = int(sys.argv[2])\n\ntry:\n    raw_text = path.read_bytes().decode("utf-8", errors="replace")\nexcept Exception as exc:  # pragma: no cover - defensive\n    print(f"Failed to read conflicted file: {exc}", file=sys.stderr)\n    raw_text = ""\n\nif not raw_text:\n    raw_text = FALLBACK_MESSAGE\n\nlines = raw_text.splitlines()\nsnippets = []\nline_count = len(lines)\n\nidx = 0\nwhile idx < line_count:\n    if lines[idx].startswith("<<<<<<< "):\n        start = max(0, idx - context)\n        end = idx\n        while end < line_count and not lines[end].startswith(">>>>>>> "):\n            end += 1\n        if end >= line_count:\n            end = line_count - 1\n        snippet_lines = lines[start:end + 1]\n        header = f"Lines {start + 1}-{end + 1}:"\n        snippets.append((header, "\\n".join(snippet_lines)))\n        idx = end + 1\n    else:\n        idx += 1\n\nif snippets:\n    parts = []\n    for header, snippet in snippets:\n        parts.append(header)\n        parts.append(snippet)\n        parts.append("")\n    output = "\\n".join(parts).rstrip()\nelse:\n    output = raw_text if raw_text else FALLBACK_MESSAGE\n\nsys.stdout.write(output)\n' "$f" "$CONTEXT_LINES")

              # Normalize Windows line endings if present
              SNIPPET_CONTENT=$(printf '%s' "$SNIPPET_CONTENT" | sed 's/\r$//')

              if [[ -z "$SNIPPET_CONTENT" ]]; then
                SNIPPET_CONTENT="(Failed to extract conflict hunks; file was empty.)"
              fi

              if [[ "$USE_GISTS" -eq 1 ]]; then
                # Create a private gist with the exact file content
                GIST_NAME=${f//\//_}
                GIST_PAYLOAD=$(jq -nc --arg name "$GIST_NAME" --arg content "$SNIPPET_CONTENT" \
                  '{public:false, files:{($name):{content:$content}}}')

                RESPONSE_FILE=$(mktemp)
                set +e
                CURL_HTTP_STATUS=$(curl -sS -w '%{http_code}' -o "$RESPONSE_FILE" \
                  -H "Authorization: token $REPO_PAT" \
                  -H "Content-Type: application/json" \
                  -d "$GIST_PAYLOAD" https://api.github.com/gists)
                CURL_EXIT=$?
                set -e

                CURL_HTTP_STATUS=$(printf '%s' "$CURL_HTTP_STATUS" | tr -dc '0-9')
                GIST_RESPONSE=""
                if [[ -f "$RESPONSE_FILE" ]]; then
                  GIST_RESPONSE=$(cat "$RESPONSE_FILE")
                fi
                rm -f "$RESPONSE_FILE"

                if [[ $CURL_EXIT -eq 0 && "$CURL_HTTP_STATUS" =~ ^2 ]]; then
                  set +e
                  GIST_URL=$(printf '%s' "$GIST_RESPONSE" | jq -r '.html_url // empty')
                  JQ_STATUS=$?
                  set -e
                  if [[ $JQ_STATUS -eq 0 && -n "$GIST_URL" ]]; then
                    GIST_LINES+="- **$f** (conflict hunks via gist): ${GIST_URL}\n"
                    continue
                  fi
                  ERROR_MESSAGE=$(printf '%s' "$GIST_RESPONSE" | jq -r '.message // empty' 2>/dev/null || true)
                  if [[ -n "$ERROR_MESSAGE" ]]; then
                    echo "Failed to parse gist URL for $f (message: $ERROR_MESSAGE); falling back to inline snippet." >&2
                  else
                    echo "Failed to parse gist URL for $f; falling back to inline snippet." >&2
                  fi
                else
<<<<<<< HEAD
                  if [[ -n "$GIST_RESPONSE" ]]; then
                    GIST_ERRORS=$(printf '%s' "$GIST_RESPONSE" | jq -c '.errors // []' 2>/dev/null || printf '[]')
                    echo "Failed to create gist for $f; falling back to inline snippet. errors=${GIST_ERRORS}" >&2
=======
                  ERROR_MESSAGE=""
                  if [[ -n "$GIST_RESPONSE" ]]; then
                    ERROR_MESSAGE=$(printf '%s' "$GIST_RESPONSE" | jq -r '.message // empty' 2>/dev/null || true)
                  fi
                  if [[ $CURL_EXIT -ne 0 ]]; then
                    echo "Failed to create gist for $f (curl exit $CURL_EXIT); falling back to inline snippet." >&2
                  elif [[ -n "$CURL_HTTP_STATUS" ]]; then
                    if [[ -n "$ERROR_MESSAGE" ]]; then
                      echo "Failed to create gist for $f (HTTP $CURL_HTTP_STATUS): $ERROR_MESSAGE; falling back to inline snippet." >&2
                    else
                      echo "Failed to create gist for $f (HTTP $CURL_HTTP_STATUS); falling back to inline snippet." >&2
                    fi
>>>>>>> 804cf113
                  else
                    echo "Failed to create gist for $f; falling back to inline snippet." >&2
                  fi
                fi
              fi

              GIST_LINES+="$(emit_inline_snippet "$f" "$MAX_INLINE" "$SNIPPET_CONTENT")"
            else
              GIST_LINES+="- **$f**: (file missing in working tree)\n"
            fi
          done

          COMMENT_BODY="${PREAMBLE}**Conflicted files:**\n${GIST_LINES}"

          # Expose prepared body to later steps and logs
          {
            echo 'prepared_comment<<EOF'
            echo "$COMMENT_BODY"
            echo 'EOF'
          } >> "$GITHUB_OUTPUT"

      - name: Find PR number
        if: steps.merge_try.outputs.conflicts == 'true'
        id: find_pr
        shell: bash
        env:
          REPO_PAT: ${{ env.REPO_PAT }}
          GITHUB_TOKEN: ${{ secrets.GITHUB_TOKEN }}
        run: |
          set -euo pipefail
          # If we're in a PR run, we already have the number
          if [[ "${{ github.event_name }}" == "pull_request" ]]; then
            echo "pr_number=${{ github.event.number }}" >> "$GITHUB_OUTPUT"
            exit 0
          fi

          # workflow_dispatch path: look up PR by head branch
          OWNER="${REPO%%/*}"
          AUTH_TOKEN="${REPO_PAT:-${GITHUB_TOKEN:-}}"
          if [[ -z "$AUTH_TOKEN" ]]; then
            echo "No token available to query pull requests." >&2
            echo "pr_number=" >> "$GITHUB_OUTPUT"
            exit 0
          fi

          PR=$(curl -s -H "Authorization: token $AUTH_TOKEN" \
                "$GITHUB_API/repos/$REPO/pulls?head=${OWNER}:${BRANCH}" | jq -r '.[0].number // empty')
          if [[ -z "$PR" || "$PR" == "null" ]]; then
            echo "No PR found for $OWNER:$BRANCH" >&2
            echo "pr_number=" >> "$GITHUB_OUTPUT"
            exit 0
          fi
          echo "pr_number=$PR" >> "$GITHUB_OUTPUT"

      - name: Post comment to PR
        if: steps.merge_try.outputs.conflicts == 'true' && steps.find_pr.outputs.pr_number != ''
        id: post_comment
        shell: bash
        env:
          COMMENT_BODY: ${{ steps.prep_comment.outputs.prepared_comment }}
          ISSUE_NUMBER: ${{ steps.find_pr.outputs.pr_number }}
          REPO_PAT: ${{ env.REPO_PAT }}
          GITHUB_TOKEN: ${{ secrets.GITHUB_TOKEN }}
        run: |
          set -euo pipefail
          payload_file=$(mktemp)
          response_file=$(mktemp)
          trap 'rm -f "$payload_file" "$response_file"' EXIT

          jq -n --arg body "$COMMENT_BODY" '{body:$body}' >"$payload_file"

          auth_token="${REPO_PAT:-${GITHUB_TOKEN:-}}"
          if [[ -z "$auth_token" ]]; then
            echo "No token available for posting PR comment; falling back to log output." >&2
            echo "posted=false" >>"$GITHUB_OUTPUT"
            exit 0
          fi

          status=$(curl -sS -w '%{http_code}' -o "$response_file" -X POST \
            -H "Authorization: token ${auth_token}" \
            -H "Accept: application/vnd.github+json" \
            -d @"$payload_file" "${GITHUB_API}/repos/${REPO}/issues/${ISSUE_NUMBER}/comments")

          if [[ "$status" == "201" ]]; then
            echo "Posted merge-conflict instructions comment to PR #${ISSUE_NUMBER} (status $status)."
            echo "posted=true" >>"$GITHUB_OUTPUT"
            exit 0
          fi

          echo "Failed to post PR comment (status $status). Response body:" >&2
          cat "$response_file" >&2
          echo "posted=false" >>"$GITHUB_OUTPUT"

          if [[ "$status" == "403" ]]; then
            echo "Comment permissions denied; will emit instructions to logs instead." >&2
            exit 0
          fi

          exit 1

      - name: Echo prepared comment (no PR found)
        if: steps.merge_try.outputs.conflicts == 'true' && (steps.find_pr.outputs.pr_number == '' || steps.find_pr.outcome == 'failure' || steps.post_comment.outputs.posted != 'true')
        shell: bash
        env:
          COMMENT_BODY: ${{ steps.prep_comment.outputs.prepared_comment }}
        run: |
          set -euo pipefail
          printf "%s\n" "$COMMENT_BODY"<|MERGE_RESOLUTION|>--- conflicted
+++ resolved
@@ -218,11 +218,10 @@
                     echo "Failed to parse gist URL for $f; falling back to inline snippet." >&2
                   fi
                 else
-<<<<<<< HEAD
                   if [[ -n "$GIST_RESPONSE" ]]; then
                     GIST_ERRORS=$(printf '%s' "$GIST_RESPONSE" | jq -c '.errors // []' 2>/dev/null || printf '[]')
                     echo "Failed to create gist for $f; falling back to inline snippet. errors=${GIST_ERRORS}" >&2
-=======
+
                   ERROR_MESSAGE=""
                   if [[ -n "$GIST_RESPONSE" ]]; then
                     ERROR_MESSAGE=$(printf '%s' "$GIST_RESPONSE" | jq -r '.message // empty' 2>/dev/null || true)
@@ -235,7 +234,7 @@
                     else
                       echo "Failed to create gist for $f (HTTP $CURL_HTTP_STATUS); falling back to inline snippet." >&2
                     fi
->>>>>>> 804cf113
+
                   else
                     echo "Failed to create gist for $f; falling back to inline snippet." >&2
                   fi
