--- conflicted
+++ resolved
@@ -343,36 +343,22 @@
     result: dict[str, str] = {prop: "" for prop in properties}
 
     lines = payload.splitlines()
-<<<<<<< HEAD
+
     saw_key_value = False
     for line in lines:
         if "=" not in line:
             continue
         saw_key_value = True
-=======
-    for line in lines:
-        if "=" not in line:
-            continue
->>>>>>> f19b1b5b
         key, value = line.split("=", 1)
         key = key.strip()
         if key in result:
             result[key] = value.strip()
 
-<<<<<<< HEAD
     # Fallback to positional parsing only when systemctl omits property names
     # entirely (older builds ignore ``--property=...`` and emit bare values).
     if not saw_key_value:
         values = [line.strip() for line in lines if line.strip()]
         for idx, key in enumerate(properties):
-=======
-    # Fallback to positional parsing when systemctl omits property names.
-    if any(not result[prop] for prop in properties):
-        values = [line.strip() for line in lines if line.strip()]
-        for idx, key in enumerate(properties):
-            if result[key]:
-                continue
->>>>>>> f19b1b5b
             if idx < len(values):
                 result[key] = values[idx]
 
