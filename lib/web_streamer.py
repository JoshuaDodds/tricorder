--- conflicted
+++ resolved
@@ -40,173 +40,22 @@
     hls_dir = os.path.join(tmp_root, "hls")
     os.makedirs(hls_dir, exist_ok=True)
 
-<<<<<<< HEAD
-    # --- HTML pages (displays live client count / encoder status) ---
-    def _index_html() -> str:
-        return """<!doctype html>
-<html>
-<head><meta charset="utf-8"/><meta name="viewport" content="width=device-width, initial-scale=1"/>
-<title>Tricorder HLS Stream</title>
-<style>
-body{font-family:system-ui,-apple-system,Segoe UI,Roboto,sans-serif;padding:1rem}
-.stats{color:#555;margin:.5rem 0}
-audio{width:100%;margin-top:1rem}
-.badge{display:inline-block;padding:.2rem .5rem;border-radius:.5rem;border:1px solid #ccc;min-width:3ch;text-align:center}
-</style>
-</head>
-<body>
-  <h1>HLS Audio Stream</h1>
-  <div class="stats">
-    Active listeners: <span id="clients" class="badge">0</span>
-    &nbsp;|&nbsp; Encoder: <span id="enc" class="badge">stopped</span>
-  </div>
-  <audio id="player" controls autoplay></audio>
-  <script>
-  (function() {
-    var url = '/hls/live.m3u8';
-    var audio = document.getElementById('player');
-    var clients = document.getElementById('clients');
-    var enc = document.getElementById('enc');
-    var sessionKey = 'tricorder.session';
-    var sessionId = null;
-
-    function generateSessionId() {
-      if (window.crypto && typeof window.crypto.randomUUID === 'function') {
-        return window.crypto.randomUUID();
-      }
-      if (window.crypto && window.crypto.getRandomValues) {
-        var arr = new Uint8Array(16);
-        window.crypto.getRandomValues(arr);
-        return Array.from(arr, function(x) { return x.toString(16).padStart(2, '0'); }).join('');
-      }
-      return 'sess-' + Date.now().toString(36) + '-' + Math.random().toString(36).slice(2);
-    }
-
-    function ensureSessionId() {
-      if (sessionId) {
-        return sessionId;
-      }
-      try {
-        sessionId = sessionStorage.getItem(sessionKey);
-      } catch (err) {
-        sessionId = null;
-      }
-      if (!sessionId) {
-        sessionId = generateSessionId();
-        try {
-          sessionStorage.setItem(sessionKey, sessionId);
-        } catch (err) {
-          /* ignore */
-        }
-      }
-      return sessionId;
-    }
-
-    function buildSessionUrl(path) {
-      var id = ensureSessionId();
-      if (!id) {
-        return path;
-      }
-      var sep = path.indexOf('?') === -1 ? '?' : '&';
-      return path + sep + 'session=' + encodeURIComponent(id);
-    }
-
-    function sendStart() {
-      fetch(buildSessionUrl('/hls/start'), {cache: 'no-store'}).catch(function(){});
-    }
-
-    function sendStop(useBeacon) {
-      var urlWithSession = buildSessionUrl('/hls/stop');
-      if (useBeacon && navigator.sendBeacon) {
-        try {
-          navigator.sendBeacon(urlWithSession, '');
-          return;
-        } catch (err) {
-          /* ignore and fall back */
-        }
-      }
-      fetch(urlWithSession, {cache: 'no-store', keepalive: true}).catch(function(){});
-    }
-
-    function updateStats() {
-      fetch('/hls/stats',{cache:'no-store'}).then(r => r.json()).then(function(j) {
-        clients.textContent = j.active_clients;
-        enc.textContent = j.encoder_running ? 'running' : 'stopped';
-      }).catch(function(){});
-    }
-
-    function nativeHlsOk() {
-      return audio.canPlayType('application/vnd.apple.mpegurl') || audio.canPlayType('application/x-mpegURL');
-    }
-
-    function startPlay() {
-      sendStart();
-      if (nativeHlsOk()) {
-        audio.src = url;
-      } else {
-        var s = document.createElement('script');
-        s.src = 'https://cdn.jsdelivr.net/npm/hls.js@1.5.13/dist/hls.min.js';
-        s.onload = function() {
-          if (window.Hls && window.Hls.isSupported()) {
-            var hls = new Hls({ lowLatencyMode: true });
-            hls.loadSource(url);
-            hls.attachMedia(audio);
-          } else {
-            audio.src = url;
-          }
-        };
-        document.body.appendChild(s);
-      }
-    }
-
-    ensureSessionId();
-
-    window.addEventListener('load', function(){
-      startPlay();
-      updateStats();
-      setInterval(updateStats, 2000);
-    });
-
-    // Try to decrement on tab close / backgrounding
-    window.addEventListener('beforeunload', function(){
-      sendStop(true);
-    });
-    window.addEventListener('pagehide', function(){
-      sendStop(true);
-    });
-    document.addEventListener('visibilitychange', function(){
-      if (document.visibilityState === 'hidden') {
-        sendStop(false);
-      } else if (document.visibilityState === 'visible') {
-        sendStart();
-      }
-    });
-  })();
-  </script>
-  <p><a href="/healthz">healthz</a></p>
-</body>
-</html>"""
-
-=======
     template_defaults = {
         "page_title": "Tricorder HLS Stream",
         "heading": "HLS Audio Stream",
     }
 
->>>>>>> beeae2e8
     async def index(_: web.Request) -> web.Response:
         html = webui.render_template("hls_index.html", **template_defaults)
         return web.Response(text=html, content_type="text/html")
 
     # --- Control/Stats API ---
-    async def hls_start(request: web.Request) -> web.Response:
-        session_id = request.rel_url.query.get("session")
-        n = controller.client_connected(session_id=session_id)
+    async def hls_start(_: web.Request) -> web.Response:
+        n = controller.client_connected()
         return web.json_response({"ok": True, "active_clients": n})
 
-    async def hls_stop(request: web.Request) -> web.Response:
-        session_id = request.rel_url.query.get("session")
-        n = controller.client_disconnected(session_id=session_id)
+    async def hls_stop(_: web.Request) -> web.Response:
+        n = controller.client_disconnected()
         return web.json_response({"ok": True, "active_clients": n})
 
     async def hls_stats(_: web.Request) -> web.Response:
@@ -232,9 +81,7 @@
 
     # Control + stats
     app.router.add_get("/hls/start", hls_start)
-    app.router.add_post("/hls/start", hls_start)
     app.router.add_get("/hls/stop", hls_stop)
-    app.router.add_post("/hls/stop", hls_stop)
     app.router.add_get("/hls/stats", hls_stats)
 
     # Playlist handler BEFORE static, so we can ensure start on direct access
