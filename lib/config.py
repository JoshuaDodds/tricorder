#!/usr/bin/env python3
"""
Unified configuration loader for Tricorder.

Load order (first found wins):
  1) TRICORDER_CONFIG (env, absolute or relative to CWD)
  2) /etc/tricorder/config.yaml
  3) /apps/tricorder/config.yaml
  4) <project_root>/config.yaml (derived from this file's location)
  5) <script_dir>/config.yaml (directory of the running script)
  6) ./config.yaml (current working directory)

Environment variables override file values when present.
"""
from __future__ import annotations
import copy
import os
import sys
from pathlib import Path
from typing import Any, Dict, Mapping

try:
    import yaml
except Exception:
    yaml = None  # pyyaml should be installed; if not, only defaults will be used.

EVENT_TAG_DEFAULTS: Dict[str, str] = {
    "human": "Human",
    "other": "Other",
    "both": "Both",
}

_DEFAULTS: Dict[str, Any] = {
    "audio": {
        "device": "hw:CARD=Device,DEV=0",
        "sample_rate": 48000,
        "frame_ms": 20,
        "gain": 2.5,
        "vad_aggressiveness": 3,
<<<<<<< HEAD
        "filter_chain": [],
=======
        "filter_chain": {
            "highpass": {"enabled": False, "cutoff_hz": 90.0},
            "lowpass": {"enabled": False, "cutoff_hz": 12000.0},
            "noise_gate": {"enabled": False, "threshold_db": -45.0},
        },
        "calibration": {
            "auto_noise_profile": False,
            "auto_gain": False,
        },
>>>>>>> 73c1cd3f
    },
    "paths": {
        "tmp_dir": "/apps/tricorder/tmp",
        "recordings_dir": "/apps/tricorder/recordings",
        "dropbox_dir": "/apps/tricorder/dropbox",
        "ingest_work_dir": "/apps/tricorder/tmp/ingest",
        "encoder_script": "/apps/tricorder/bin/encode_and_store.sh",
    },
    "archival": {
        "enabled": False,
        "backend": "network_share",
        "network_share": {"target_dir": ""},
        "rsync": {
            "destination": "",
            "options": ["-az"],
            "ssh_identity": "",
            "ssh_options": [],
        },
        "include_waveform_sidecars": False,
        "include_transcript_sidecars": True,
    },
    "segmenter": {
        "pre_pad_ms": 2000,
        "post_pad_ms": 3000,
        "rms_threshold": 300,
        "keep_window_frames": 30,
        "start_consecutive": 25,
        "keep_consecutive": 25,
        "use_rnnoise": False,
        "use_noisereduce": False,
        "denoise_before_vad": False,
        "flush_threshold_bytes": 128 * 1024,
        "max_queue_frames": 512,
        "event_tags": EVENT_TAG_DEFAULTS.copy(),
    },
    "adaptive_rms": {
        "enabled": False,
        "min_thresh": 0.01,
        "margin": 1.2,
        "update_interval_sec": 5.0,
        "window_sec": 10.0,
        "hysteresis_tolerance": 0.1,
        "release_percentile": 0.5,
    },
    "ingest": {
        "stable_checks": 2,
        "stable_interval_sec": 1.0,
        "allowed_ext": [".wav", ".opus", ".flac", ".mp3"],
        "ignore_suffixes": [".part", ".partial", ".tmp", ".incomplete", ".opdownload", ".crdownload"],
    },
    "transcription": {
        "enabled": False,
        "engine": "vosk",
        "types": ["Human"],
        "vosk_model_path": "/apps/tricorder/models/vosk-small-en-us-0.15",
        "target_sample_rate": 16000,
        "include_words": True,
        "max_alternatives": 0,
    },
    "logging": {
        "dev_mode": False  # if True or ENV DEV=1, enable verbose debug
    },
    "dashboard": {
        "services": [
            {"unit": "voice-recorder.service", "label": "Recorder"},
            {"unit": "web-streamer.service", "label": "Web UI"},
            {"unit": "dropbox.service", "label": "Dropbox ingest"},
            {"unit": "tricorder-auto-update.service", "label": "Auto updater"},
            {"unit": "tmpfs-guard.service", "label": "Tmpfs guard"},
        ],
        "web_service": "web-streamer.service",
    },
    "notifications": {
        "enabled": False,
        "allowed_event_types": [],
        "min_trigger_rms": None,
        "webhook": {},
        "email": {},
    },
}

_cfg_cache: Dict[str, Any] | None = None
_warned_yaml_missing = False
_search_paths: list[Path] = []
_active_config_path: Path | None = None
_primary_config_path: Path | None = None


class ConfigPersistenceError(Exception):
    """Raised when configuration changes cannot be persisted."""

def _load_yaml_if_exists(path: Path) -> Dict[str, Any]:
    global _warned_yaml_missing
    if not path.exists():
        return {}
    if not yaml:
        if not _warned_yaml_missing:
            _warned_yaml_missing = True
            print("[config] WARNING: PyYAML not available; using defaults only (no file parsing).", flush=True)
        return {}
    try:
        with path.open("r") as f:
            data = yaml.safe_load(f) or {}
            if isinstance(data, dict):
                return data
    except Exception:
        # Ignore parse errors and continue with other locations/defaults
        pass
    return {}


def _candidate_search_paths(project_root: Path, script_dir: Path) -> list[Path]:
    search: list[Path] = []
    env_cfg = os.getenv("TRICORDER_CONFIG")
    if env_cfg:
        try:
            search.append(Path(env_cfg).expanduser().resolve())
        except Exception:
            search.append(Path(env_cfg).expanduser())
    search.extend(
        [
            Path("/etc/tricorder/config.yaml"),
            Path("/apps/tricorder/config.yaml"),
            project_root / "config.yaml",
            script_dir / "config.yaml",
            Path.cwd() / "config.yaml",
        ]
    )
    seen: set[Path] = set()
    ordered: list[Path] = []
    for candidate in search:
        try:
            resolved = candidate.resolve()
        except Exception:
            resolved = candidate
        if resolved in seen:
            continue
        seen.add(resolved)
        ordered.append(resolved)
    return ordered


def _resolve_primary_path(search: list[Path], active: Path | None) -> Path:
    env_cfg = os.getenv("TRICORDER_CONFIG")
    if env_cfg:
        try:
            return Path(env_cfg).expanduser().resolve()
        except Exception:
            return Path(env_cfg).expanduser()

    try:
        etc_path = Path("/etc/tricorder/config.yaml").resolve()
    except Exception:
        etc_path = Path("/etc/tricorder/config.yaml")

    if active is not None:
        try:
            active_resolved = active.resolve()
        except Exception:
            active_resolved = active
        if active_resolved != etc_path:
            return active_resolved

    base_path = Path("/apps/tricorder/config.yaml")
    fallback: Path | None = None
    for candidate in search:
        try:
            resolved = candidate.resolve()
        except Exception:
            resolved = candidate
        if resolved == base_path:
            return resolved
        if str(resolved).startswith("/etc/"):
            continue
        if fallback is None:
            fallback = resolved
    if fallback is not None:
        return fallback
    return base_path

def _deep_merge(base: Dict[str, Any], extra: Dict[str, Any]) -> Dict[str, Any]:
    out = dict(base)
    for k, v in extra.items():
        if isinstance(v, dict) and isinstance(out.get(k), dict):
            out[k] = _deep_merge(out[k], v)
        else:
            out[k] = v
    return out

def _apply_env_overrides(cfg: Dict[str, Any]) -> None:
    # DEV mode
    if os.getenv("DEV") == "1":
        cfg.setdefault("logging", {})["dev_mode"] = True
    # Audio device and sample rate/gain
    if "AUDIO_DEV" in os.environ:
        cfg.setdefault("audio", {})["device"] = os.environ["AUDIO_DEV"]
    if "GAIN" in os.environ:
        try:
            cfg.setdefault("audio", {})["gain"] = float(os.environ["GAIN"])
        except ValueError:
            pass
    # Paths
    if "REC_DIR" in os.environ:
        cfg.setdefault("paths", {})["recordings_dir"] = os.environ["REC_DIR"]
    if "TMP_DIR" in os.environ:
        cfg.setdefault("paths", {})["tmp_dir"] = os.environ["TMP_DIR"]
    if "DROPBOX_DIR" in os.environ:
        cfg.setdefault("paths", {})["dropbox_dir"] = os.environ["DROPBOX_DIR"]
    if "VOSK_MODEL_PATH" in os.environ:
        value = os.environ["VOSK_MODEL_PATH"].strip()
        if value:
            cfg.setdefault("transcription", {})["vosk_model_path"] = value
    # Ingest tuning
    env_map = {
        "INGEST_STABLE_CHECKS": ("ingest", "stable_checks", int),
        "INGEST_STABLE_INTERVAL_SEC": ("ingest", "stable_interval_sec", float),
        "INGEST_ALLOWED_EXT": ("ingest", "allowed_ext", lambda s: [x.strip().lower() for x in s.split(",") if x.strip()]),
    }
    for env_key, (section, key, cast) in env_map.items():
        if env_key in os.environ:
            try:
                cfg.setdefault(section, {})[key] = cast(os.environ[env_key])
            except Exception:
                pass

    def _parse_bool(value: str) -> bool:
        return value.strip().lower() in {"1", "true", "yes", "on"}

    transcription_env = {
        "TRANSCRIPTION_ENABLED": ("enabled", _parse_bool),
        "TRANSCRIPTION_ENGINE": ("engine", str),
        "TRANSCRIPTION_TYPES": (
            "types",
            lambda s: [token.strip() for token in s.split(",") if token.strip()],
        ),
        "TRANSCRIPTION_TARGET_RATE": ("target_sample_rate", int),
        "TRANSCRIPTION_INCLUDE_WORDS": ("include_words", _parse_bool),
        "TRANSCRIPTION_MAX_ALTERNATIVES": ("max_alternatives", int),
    }

    for env_key, (key, caster) in transcription_env.items():
        if env_key in os.environ:
            try:
                cfg.setdefault("transcription", {})[key] = caster(os.environ[env_key])
            except Exception:
                pass

    tag_env = {
        "EVENT_TAG_HUMAN": "human",
        "EVENT_TAG_OTHER": "other",
        "EVENT_TAG_BOTH": "both",
    }
    for env_key, tag_key in tag_env.items():
        if env_key in os.environ:
            value = os.environ[env_key].strip()
            if value:
                segmenter = cfg.setdefault("segmenter", {})
                tags = segmenter.setdefault("event_tags", {})
                tags[tag_key] = value

    adaptive_env = {
        "ADAPTIVE_RMS_ENABLED": ("enabled", _parse_bool),
        "ADAPTIVE_RMS_MIN_THRESH": ("min_thresh", float),
        "ADAPTIVE_RMS_MARGIN": ("margin", float),
        "ADAPTIVE_RMS_UPDATE_INTERVAL_SEC": ("update_interval_sec", float),
        "ADAPTIVE_RMS_WINDOW_SEC": ("window_sec", float),
        "ADAPTIVE_RMS_HYSTERESIS_TOLERANCE": ("hysteresis_tolerance", float),
        "ADAPTIVE_RMS_RELEASE_PERCENTILE": ("release_percentile", float),
    }
    for env_key, (key, caster) in adaptive_env.items():
        if env_key in os.environ:
            try:
                cfg.setdefault("adaptive_rms", {})[key] = caster(os.environ[env_key])
            except Exception:
                pass

    def _service_label_from_unit(unit: str) -> str:
        base = unit.split(".", 1)[0]
        tokens = [segment for segment in base.replace("_", "-").split("-") if segment]
        if not tokens:
            return unit
        return " ".join(token.capitalize() for token in tokens)

    if "DASHBOARD_SERVICES" in os.environ:
        raw = os.environ["DASHBOARD_SERVICES"]
        entries = []
        for chunk in raw.split(";"):
            piece = chunk.strip()
            if not piece:
                continue
            parts = [p.strip() for p in piece.split("|", 2)]
            unit = parts[0]
            if not unit:
                continue
            label = parts[1] if len(parts) > 1 and parts[1] else _service_label_from_unit(unit)
            description = parts[2] if len(parts) > 2 and parts[2] else ""
            entry: Dict[str, Any] = {"unit": unit}
            if label:
                entry["label"] = label
            if description:
                entry["description"] = description
            entries.append(entry)
        if entries:
            cfg.setdefault("dashboard", {})["services"] = entries

    if "DASHBOARD_WEB_SERVICE" in os.environ:
        value = os.environ["DASHBOARD_WEB_SERVICE"].strip()
        if value:
            cfg.setdefault("dashboard", {})["web_service"] = value


def resolve_event_tags(cfg: Mapping[str, Any]) -> Dict[str, str]:
    segmenter_section = cfg.get("segmenter") if isinstance(cfg, Mapping) else None
    raw_tags = {}
    if isinstance(segmenter_section, Mapping):
        maybe_tags = segmenter_section.get("event_tags")
        if isinstance(maybe_tags, Mapping):
            raw_tags = maybe_tags

    resolved: Dict[str, str] = {}
    for key, default in EVENT_TAG_DEFAULTS.items():
        value: str | None = None
        if raw_tags:
            for alias in {key, key.lower(), key.upper(), key.capitalize(), default}:
                candidate = raw_tags.get(alias)
                if isinstance(candidate, str) and candidate.strip():
                    value = candidate.strip()
                    break
        resolved[key] = value or default
    return resolved


def event_type_aliases(cfg: Mapping[str, Any]) -> Dict[str, str]:
    tags = resolve_event_tags(cfg)
    aliases: Dict[str, str] = {}
    for key, label in tags.items():
        aliases[key.lower()] = label
        aliases[label.lower()] = label
    for key, default in EVENT_TAG_DEFAULTS.items():
        aliases.setdefault(default.lower(), tags[key])
    return aliases


def get_cfg() -> Dict[str, Any]:
    global _cfg_cache, _search_paths, _active_config_path, _primary_config_path
    if _cfg_cache is not None:
        return _cfg_cache

    cfg = dict(_DEFAULTS)

    # Derive project root relative to this file (lib/ -> project root)
    try:
        this_dir = Path(__file__).resolve().parent
        project_root = this_dir.parent  # <root>/lib -> <root>
    except Exception:
        project_root = Path.cwd()

    # Derive script directory (useful for tools run as ./tool.py)
    try:
        script_dir = Path(sys.argv[0]).resolve().parent
    except Exception:
        script_dir = Path.cwd()

    search = _candidate_search_paths(project_root, script_dir)
    _search_paths = list(search)

    active: Path | None = None
    for candidate in search:
        if active is None:
            try:
                if candidate.exists():
                    active = candidate
            except OSError:
                pass

    for candidate in reversed(search):
        cfg = _deep_merge(cfg, _load_yaml_if_exists(candidate))

    _active_config_path = active
    _primary_config_path = _resolve_primary_path(search, active)

    _apply_env_overrides(cfg)
    _cfg_cache = cfg
    return cfg


def reload_cfg() -> Dict[str, Any]:
    global _cfg_cache
    _cfg_cache = None
    return get_cfg()


def primary_config_path() -> Path:
    global _primary_config_path
    if _primary_config_path is None:
        get_cfg()
    assert _primary_config_path is not None
    return _primary_config_path


def active_config_path() -> Path | None:
    global _active_config_path
    if _active_config_path is None:
        get_cfg()
    return _active_config_path


def search_paths() -> list[Path]:
    global _search_paths
    if not _search_paths:
        get_cfg()
    return list(_search_paths)


def _load_raw_yaml(path: Path) -> Dict[str, Any]:
    if not yaml:
        raise ConfigPersistenceError("PyYAML is required to update configuration files")
    if not path.exists():
        return {}
    try:
        with path.open("r", encoding="utf-8") as handle:
            payload = yaml.safe_load(handle) or {}
            if isinstance(payload, dict):
                return payload
    except Exception as exc:
        raise ConfigPersistenceError(f"Unable to read configuration: {exc}") from exc
    return {}


def _dump_yaml(path: Path, payload: Dict[str, Any]) -> None:
    if not yaml:
        raise ConfigPersistenceError("PyYAML is required to update configuration files")
    try:
        path.parent.mkdir(parents=True, exist_ok=True)
    except Exception as exc:
        raise ConfigPersistenceError(f"Unable to create configuration directory: {exc}") from exc
    try:
        with path.open("w", encoding="utf-8") as handle:
            yaml.safe_dump(
                payload,
                handle,
                default_flow_style=False,
                sort_keys=False,
                allow_unicode=True,
            )
    except Exception as exc:
        raise ConfigPersistenceError(f"Unable to write configuration: {exc}") from exc


def _persist_settings_section(
    section: str, settings: Dict[str, Any], *, merge: bool = True
) -> Dict[str, Any]:
    if not isinstance(settings, dict):
        raise ConfigPersistenceError(f"{section} settings payload must be a mapping")

    primary_path = primary_config_path()
    current = _load_raw_yaml(primary_path)
    updated = copy.deepcopy(current)

    if merge:
        base: Dict[str, Any] = {}
        existing = updated.get(section)
        if isinstance(existing, dict):
            base = copy.deepcopy(existing)
        for key, value in settings.items():
            base[key] = copy.deepcopy(value)
        updated[section] = base
    else:
        updated[section] = copy.deepcopy(settings)

    _dump_yaml(primary_path, updated)
    return reload_cfg().get(section, {})


def update_archival_settings(settings: Dict[str, Any]) -> Dict[str, Any]:
    return _persist_settings_section("archival", settings, merge=False)


def update_audio_settings(settings: Dict[str, Any]) -> Dict[str, Any]:
    return _persist_settings_section("audio", settings, merge=True)


def update_segmenter_settings(settings: Dict[str, Any]) -> Dict[str, Any]:
    return _persist_settings_section("segmenter", settings, merge=True)


def update_adaptive_rms_settings(settings: Dict[str, Any]) -> Dict[str, Any]:
    return _persist_settings_section("adaptive_rms", settings, merge=True)


def update_ingest_settings(settings: Dict[str, Any]) -> Dict[str, Any]:
    return _persist_settings_section("ingest", settings, merge=True)


def update_transcription_settings(settings: Dict[str, Any]) -> Dict[str, Any]:
    return _persist_settings_section("transcription", settings, merge=True)


def update_logging_settings(settings: Dict[str, Any]) -> Dict[str, Any]:
    return _persist_settings_section("logging", settings, merge=True)


def update_streaming_settings(settings: Dict[str, Any]) -> Dict[str, Any]:
    return _persist_settings_section("streaming", settings, merge=True)


def update_dashboard_settings(settings: Dict[str, Any]) -> Dict[str, Any]:
    return _persist_settings_section("dashboard", settings, merge=True)<|MERGE_RESOLUTION|>--- conflicted
+++ resolved
@@ -37,9 +37,6 @@
         "frame_ms": 20,
         "gain": 2.5,
         "vad_aggressiveness": 3,
-<<<<<<< HEAD
-        "filter_chain": [],
-=======
         "filter_chain": {
             "highpass": {"enabled": False, "cutoff_hz": 90.0},
             "lowpass": {"enabled": False, "cutoff_hz": 12000.0},
@@ -49,7 +46,6 @@
             "auto_noise_profile": False,
             "auto_gain": False,
         },
->>>>>>> 73c1cd3f
     },
     "paths": {
         "tmp_dir": "/apps/tricorder/tmp",
