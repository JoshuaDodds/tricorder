import { createDashboardServices } from "./dashboard/configuration.js";
import {
  ARCHIVAL_BACKENDS,
  ARCHIVAL_ENDPOINT,
  AUTO_RECORD_ENDPOINT,
  AUTO_REFRESH_INTERVAL_MS,
  CONFIG_REFRESH_INTERVAL_MS,
  DEFAULT_LIMIT,
  EVENTS_ENDPOINT,
  EVENT_STREAM_REQUIRES_CREDENTIALS,
  EVENT_STREAM_SAME_ORIGIN,
  EVENT_TRIGGER_DEBOUNCE_MS,
  FILTER_PANEL_STORAGE_KEY,
  HEALTH_ENDPOINT,
  HEALTH_REFRESH_MIN_INTERVAL_MS,
  HLS_URL,
  KEYBOARD_JOG_RATE_SECONDS_PER_SECOND,
  MANUAL_RECORD_ENDPOINT,
  CAPTURE_STOP_ENDPOINT,
  MARKER_COLLAPSE_EPSILON_SECONDS,
  MARKER_LABEL_BASE_OFFSET_REM,
  MARKER_LABEL_EDGE_THRESHOLD,
  MARKER_LABEL_SPACING_THRESHOLD,
  MARKER_LABEL_STACK_SPACING_REM,
  MAX_PLAYBACK_RATE,
  MIN_CLIP_DURATION_SECONDS,
  MIN_PLAYBACK_RATE,
  OFFLINE_REFRESH_INTERVAL_MS,
  OFFER_ENDPOINT,
  POINTER_IDLE_CLEAR_DELAY_MS,
  RECYCLE_BIN_STATE_STORAGE_KEY,
  SERVICE_REFRESH_INTERVAL_MS,
  SERVICE_RESULT_TTL_MS,
  SERVICES_ENDPOINT,
  SESSION_STORAGE_KEY,
  SPLIT_ENDPOINT,
  START_ENDPOINT,
  STATS_ENDPOINT,
  STOP_ENDPOINT,
  STREAM_BASE,
  STREAM_MODE,
  THEME_STORAGE_KEY,
  TRANSPORT_SCRUB_MAX,
  TRANSPORT_SKIP_BACK_SECONDS,
  TRANSPORT_SKIP_FORWARD_SECONDS,
  TRANSPORT_STORAGE_KEY,
  VALID_TIME_RANGES,
  VOICE_RECORDER_SERVICE_UNIT,
  WAVEFORM_REFRESH_INTERVAL_MS,
  WAVEFORM_ZOOM_DEFAULT,
  WAVEFORM_ZOOM_MAX,
  WAVEFORM_ZOOM_MIN,
  WEBRTC_ICE_SERVERS,
  WEB_SERVER_ENDPOINT,
  WEB_SERVER_TLS_PROVIDERS,
  WINDOW_NAME_PREFIX,
  EVENT_STREAM_HEARTBEAT_TIMEOUT_MS,
  EVENT_STREAM_RETRY_MAX_MS,
  EVENT_STREAM_RETRY_MIN_MS,
  clampPlaybackRateValue,
} from "./config.js";
import {
  dateFormatter,
  formatBytes,
  formatClockTime,
  formatClipLengthText,
  formatDate,
  formatDbDisplay,
  formatDuration,
  formatEncodingSource,
  formatHzDisplay,
  formatIsoDateTime,
  formatPlaybackRateLabel,
  formatQualityDisplay,
  formatRecorderUptimeHint,
  formatRecorderUptimeValue,
  formatRecordingStartTime,
  formatRatioDisplay,
  formatShortDuration,
  formatTimeSlug,
  formatTimecode,
  formatTransportClock,
  formatUnitless,
  formatWaveformZoom,
  normalizeEncodingSource,
  timeFormatter,
  userLocales,
} from "./formatters.js";
import {
  normalizeMotionSegments,
  normalizeStartTimestamps,
  normalizeTriggerSources,
  toFiniteOrNull,
} from "./dashboard/normalizers.js";
import { createFiltersLayoutManager } from "./dashboard/layout/filters.js";
import { dataAttributeFromDatasetKey, findChildByDataset } from "./dashboard/dom.js";
import { createDashboardDom } from "./dashboard/domRefs.js";
import { createRecorderDom } from "./dashboard/recorderDom.js";
import { createTabRecordingIndicator } from "./dashboard/modules/tabRecordingIndicator.js";
import { createThemeManager } from "./dashboard/theme.js";
import { createHealthManager } from "./dashboard/health.js";
import { createRecordingMetaController } from "./dashboard/modules/recordingMetaController.js";
import { createEncodingStatusController } from "./dashboard/modules/encodingStatusController.js";
import { createWebServerSettingsController } from "./dashboard/modules/webServerSettingsController.js";
import { createArchivalSettingsController } from "./dashboard/modules/archivalSettingsController.js";
import { createClipperController } from "./dashboard/modules/clipperController.js";
import { createRenameDialogController } from "./dashboard/modules/renameDialogController.js";
import { createScrollLockManager } from "./dashboard/modules/scrollLockManager.js";
import { createAppMenuController } from "./dashboard/modules/appMenuController.js";
import { createConfirmDialogController } from "./dashboard/modules/confirmDialogController.js";
import { createRecordingPathHelpers } from "./dashboard/modules/recordingPaths.js";
import { focusElementSilently } from "./dashboard/modules/focusUtils.js";
import { ensureOfflineStateOnError, normalizeErrorMessage, clamp, numericValue, getRecordStartSeconds } from "./dashboard/modules/commonUtils.js";
import { createPointerInteractionManager } from "./dashboard/modules/pointerManager.js";
import { createRecycleBinHelpers } from "./dashboard/modules/recycleBinHelpers.js";
import { createServicesController } from "./dashboard/modules/servicesController.js";
import { createDownloadHelpers } from "./dashboard/modules/downloads.js";
import {
  clampLimitValue,
  clampOffsetValue,
  loadStoredCollection,
  persistCollection,
  persistFilters,
  clearStoredFilters,
  restoreFiltersFromStorage,
  persistSortPreference,
  restoreSortFromStorage,
  persistWaveformPreferences,
  getStoredWaveformAmplitude,
} from "./dashboard/modules/preferencesStorage.js";
import stateApi, {
  dashboardState as state,
  healthState,
  splitEventState,
  updateDashboardState,
  updateHealthState,
  updateSplitEventState,
  getPendingSelectionRange,
  setPendingSelectionRange,
  clearPendingSelectionRange,
} from "./state.js";
import {
  COMPONENTS_REGISTRY,
  nowMilliseconds,
  requireDashboardComponent,
} from "./dashboard/utils/dashboardRuntime.js";
import {
  toFinalizedRecordingPath,
  findFinalizedRecordForPartial,
  normalizeRecordingProgressRecord,
  deriveInProgressRecord,
  computeRecordsFingerprint,
  computePartialFingerprint,
} from "./dashboard/utils/recordingProgress.js";
import {
  recordMetadataChanged,
  resolveTriggerFlags,
} from "./dashboard/utils/recordMetadata.js";
import {
  ensureTriggerBadge,
  updateMetaPill,
  updateSubtextSpan,
} from "./dashboard/layout/recordRowDom.js";
import {
  initializeWaveformControls,
  setCursorFraction,
  updateWaveformClock,
  setWaveformMarker,
  layoutWaveformMarkerLabels,
  renderMotionSegments,
  setWaveformClipSelection,
  updateWaveformMarkers,
  updateCursorFromPlayer,
  handlePlayerLoadedMetadata,
  stopCursorAnimation,
  startCursorAnimation,
  clearWaveformRefresh,
  scheduleWaveformRefresh,
  resetWaveform,
  getWaveformZoomLimits,
  normalizeWaveformZoom,
  restoreWaveformPreferences,
  updateWaveformZoomDisplay,
  getWaveformAmplitudeScale,
  drawWaveformFromPeaks,
  redrawWaveform,
  loadWaveform,
  seekFromPointer,
  handleWaveformPointerDown,
  handleWaveformPointerMove,
  handleWaveformPointerUp,
} from "./dashboard/layout/waveformControls.js";
import { createRecorderConfigUi } from "./dashboard/layout/recorderConfigUi.js";
import { createFilterControls } from "./dashboard/layout/filterControls.js";
import { createLiveStreamControls } from "./dashboard/layout/liveStreamControls.js";
import { createDashboardInitializer } from "./dashboard/layout/dashboardInitializer.js";
import { createRecycleBinService } from "./dashboard/services/recycleBinService.js";
import {
  parseBoolean,
  parseMotionFlag,
  isMotionTriggeredEvent,
  resolveNextMotionState,
  parseListInput,
  extractErrorMessage,
  audioDefaults,
  canonicalAudioSettings,
  canonicalAudioFromConfig,
  segmenterDefaults,
  canonicalSegmenterSettings,
  canonicalSegmenterFromConfig,
  adaptiveDefaults,
  canonicalAdaptiveSettings,
  canonicalAdaptiveFromConfig,
  ingestDefaults,
  canonicalIngestSettings,
  canonicalIngestFromConfig,
  loggingDefaults,
  canonicalLoggingSettings,
  canonicalLoggingFromConfig,
  streamingDefaults,
  canonicalStreamingSettings,
  canonicalStreamingFromConfig,
  dashboardDefaults,
  canonicalDashboardSettings,
  canonicalDashboardFromConfig,
  pathsDefaults,
  canonicalPathsSettings,
  canonicalPathsFromConfig,
  notificationsDefaults,
  canonicalNotificationsSettings,
  canonicalNotificationsFromConfig,
  transcriptionDefaults,
  canonicalTranscriptionSettings,
  canonicalTranscriptionFromConfig,
} from "./dashboard/utils/recorderSettings.js";

const resolvedStateApi =
  stateApi ||
  (typeof globalThis !== "undefined" && globalThis.TRICORDER_STATE) ||
  null;

if (!resolvedStateApi) {
  throw new Error("TRICORDER_STATE helpers are unavailable");
}
const {
  apiClient,
  apiPath: resolveApiPath,
  eventStreamFactory,
  eventStreamSupported: EVENT_STREAM_SUPPORTED,
} = createDashboardServices();

const apiPath = resolveApiPath;

const buildClipListRow = requireDashboardComponent(
  COMPONENTS_REGISTRY.buildClipListRow,
  "buildClipListRow",
);
const renderClipListEmptyState = requireDashboardComponent(
  COMPONENTS_REGISTRY.renderClipListEmptyState,
  "renderClipListEmptyState",
);
const syncFiltersPanel = requireDashboardComponent(
  COMPONENTS_REGISTRY.syncFiltersPanel,
  "syncFiltersPanel",
);
const createTransportController = requireDashboardComponent(
  COMPONENTS_REGISTRY.createTransportController,
  "createTransportController",
);
const renderRecordingMetaPanel = requireDashboardComponent(
  COMPONENTS_REGISTRY.renderRecordingMetaPanel,
  "renderRecordingMetaPanel",
);
const hideRecordingMetaPanel = requireDashboardComponent(
  COMPONENTS_REGISTRY.hideRecordingMetaPanel,
  "hideRecordingMetaPanel",
);
const updateRecordingMetaPanel = requireDashboardComponent(
  COMPONENTS_REGISTRY.updateRecordingMetaPanel,
  "updateRecordingMetaPanel",
);

if (typeof window !== "undefined") {
  window.TRICORDER_DASHBOARD_STATE = state;
}

const storedCollection = loadStoredCollection();
if (storedCollection === "saved" || storedCollection === "recent" || storedCollection === "recycle") {
  updateDashboardState((draft) => {
    draft.collection = storedCollection;
  }, "hydrate:collection");
}

const dom = createDashboardDom();

const {
  hoveredInteractiveElements,
  stopPointerIdleTimer,
  clearHoveredInteractiveElements,
  pruneHoveredInteractiveElements,
  recordPointerActivity,
  findInteractiveElement,
  escapeSelector,
  hasHoveredInteractiveElements,
} = createPointerInteractionManager({
  pointerIdleDelayMs: POINTER_IDLE_CLEAR_DELAY_MS,
  nowMilliseconds,
  onHoverStateCleared: () => {
    resumeAutoRefresh();
  },
});

const {
  loadPersistedRecycleBinState,
  persistRecycleBinState,
  isRecycleBinRecord,
  recycleBinContainsId,
  recycleBinAudioUrl,
  recycleBinWaveformUrl,
  recycleBinRecordFromItem,
} = createRecycleBinHelpers({
  state,
  dom,
  apiPath,
  toFiniteOrNull,
  normalizeStartTimestamps,
  storageKey: RECYCLE_BIN_STATE_STORAGE_KEY,
  escapeSelector,
});

const persistedRecycleBinState = loadPersistedRecycleBinState();
if (persistedRecycleBinState) {
  updateDashboardState((draft) => {
    if (
      Array.isArray(persistedRecycleBinState.selected) &&
      persistedRecycleBinState.selected.length > 0
    ) {
      draft.recycleBin.selected = new Set(
        persistedRecycleBinState.selected.filter((value) => typeof value === "string" && value)
      );
    }
    if (
      typeof persistedRecycleBinState.activeId === "string" &&
      persistedRecycleBinState.activeId
    ) {
      draft.recycleBin.activeId = persistedRecycleBinState.activeId;
    }
    if (
      typeof persistedRecycleBinState.anchorId === "string" &&
      persistedRecycleBinState.anchorId
    ) {
      draft.recycleBin.anchorId = persistedRecycleBinState.anchorId;
    }
  }, "hydrate:recycle-bin");
}

function isRecycleView() {
  return state.collection === "recycle";
}

function recyclePathFromId(id) {
  if (typeof id !== "string" || !id) {
    return "";
  }
  return `recycle-bin/${id}`;
}

function recycleIdFromPath(path) {
  if (typeof path !== "string" || !path) {
    return "";
  }
  if (!path.startsWith("recycle-bin/")) {
    return "";
  }
  return path.slice("recycle-bin/".length);
}

function applyRecycleSelectionToPaths() {
  if (!isRecycleView()) {
    return;
  }
  const selectedPaths = new Set(
    Array.from(state.recycleBin.selected.values())
      .map((id) => recyclePathFromId(id))
      .filter(Boolean),
  );
  state.selections = selectedPaths;
  const anchorPath = recyclePathFromId(state.recycleBin.anchorId);
  state.selectionAnchor = anchorPath;
  if (anchorPath) {
    state.selectionFocus = anchorPath;
  } else if (state.selections.size === 0) {
    state.selectionFocus = "";
  }
}

function syncRecycleSelectionFromPaths() {
  if (!isRecycleView()) {
    return;
  }
  const nextSelected = new Set();
  for (const path of state.selections) {
    const id = recycleIdFromPath(path);
    if (id) {
      nextSelected.add(id);
    }
  }
  state.recycleBin.selected = nextSelected;
  state.recycleBin.anchorId = recycleIdFromPath(state.selectionAnchor);
  const focusId = recycleIdFromPath(state.selectionFocus);
  if (focusId) {
    state.recycleBin.activeId = focusId;
  } else if (!nextSelected.has(state.recycleBin.activeId)) {
    state.recycleBin.activeId = "";
  }
  persistRecycleBinState();
}

function renderRecycleBinList() {
  const items = Array.isArray(state.recycleBin.items) ? state.recycleBin.items : [];
  const records = [];
  let totalSize = 0;
  for (const item of items) {
    const record = recycleBinRecordFromItem(item);
    if (!record || typeof record.path !== "string" || !record.path) {
      continue;
    }
    records.push(record);
    const sizeValue = Number(record.size_bytes);
    if (Number.isFinite(sizeValue) && sizeValue > 0) {
      totalSize += sizeValue;
    }
  }
  if (!isRecycleView()) {
    return;
  }
  state.records = records;
  state.total = records.length;
  state.filteredSize = totalSize;
  state.offset = 0;
  state.recordsFingerprint = computeRecordsFingerprint(records, { skipPartialVolatile: true });
  state.lastUpdated = Date.now();
  applyRecycleSelectionToPaths();
  renderRecords({ force: true });
  updateStats();
  updatePaginationControls();
}

function updateRecycleBinListControls() {
  if (!isRecycleView()) {
    return;
  }
  updateSelectionUI();
}

updateCollectionUI();

const {
  stopTabRecordingTitleIndicator,
  refreshTabRecordingTitleIndicator,
  setTabRecordingActive,
} = createTabRecordingIndicator({ prefersReducedMotion });

const autoRecordState = {
  enabled: true,
  pending: false,
  reason: "",
  motionOverride: false,
};

const manualRecordState = {
  enabled: false,
  pending: false,
  reason: "",
  capturing: false,
};

if (dom.splitEvent) {
  dom.splitEvent.dataset.defaultLabel = dom.splitEvent.textContent || "Split Event";
  dom.splitEvent.dataset.pendingLabel = "Splitting…";
  setSplitEventDisabled(true, "Recorder status unavailable.");
}

const recorderDom = createRecorderDom();

const sortHeaderMap = new Map(
  dom.sortButtons.map((button) => [button.dataset.sortKey ?? "", button.closest("th")])
);

const themeManager = createThemeManager({
  storageKey: THEME_STORAGE_KEY,
  toggleElement: dom.themeToggle,
});

const { lockDocumentScroll, unlockDocumentScroll } = createScrollLockManager();

const appMenuController = createAppMenuController({ dom });
const { openAppMenu, closeAppMenu, toggleAppMenu, isOpen: isAppMenuOpen } =
  appMenuController;

const confirmDialogController = createConfirmDialogController({ dom });
const {
  showConfirmDialog,
  confirmDeletionPrompt,
  confirmRecycleBinPurgePrompt,
  initialize: initializeConfirmDialog,
  isOpen: isConfirmDialogOpen,
} = confirmDialogController;
initializeConfirmDialog();

let autoRefreshId = null;
let configRefreshId = null;
let configRefreshSuspended = false;
let configFetchInFlight = false;
let configFetchQueued = false;
let configRefreshPending = false;
let configEventTimer = null;
let recordingsRefreshPending = false;
let recordingsEventTimer = null;
let previewRefreshHold = false;
let previewRefreshPending = false;

function startConfigRefresh() {
  stopConfigRefresh();
  if (configRefreshSuspended) {
    return;
  }
  if (eventStreamState.connected) {
    if (configRefreshPending) {
      requestConfigRefresh({ immediate: true });
    }
    return;
  }
  configRefreshId = window.setInterval(() => {
    fetchConfig({ silent: true });
  }, CONFIG_REFRESH_INTERVAL_MS);
}

function stopConfigRefresh() {
  if (configRefreshId !== null) {
    window.clearInterval(configRefreshId);
    configRefreshId = null;
  }
  if (configEventTimer !== null) {
    window.clearTimeout(configEventTimer);
    configEventTimer = null;
    configRefreshPending = true;
  }
}

function requestConfigRefresh({ immediate = false } = {}) {
  if (configRefreshSuspended) {
    configRefreshPending = true;
    return;
  }
  if (immediate) {
    if (configEventTimer !== null) {
      window.clearTimeout(configEventTimer);
      configEventTimer = null;
    }
    configRefreshPending = false;
    fetchConfig({ silent: true });
    return;
  }
  if (configEventTimer !== null) {
    configRefreshPending = true;
    return;
  }
  configRefreshPending = true;
  configEventTimer = window.setTimeout(() => {
    configEventTimer = null;
    if (configRefreshSuspended) {
      configRefreshPending = true;
      return;
    }
    configRefreshPending = false;
    fetchConfig({ silent: true });
  }, EVENT_TRIGGER_DEBOUNCE_MS);
}

let autoRefreshIntervalMs = AUTO_REFRESH_INTERVAL_MS;
let autoRefreshSuspended = false;
let pollingFallbackActive = false;
let fetchInFlight = false;
let fetchQueued = false;
let recordingsRefreshDeferred = false;

function enablePollingFallback() {
  if (!pollingFallbackActive) {
    pollingFallbackActive = true;
  }
  startAutoRefresh();
  startHealthRefresh();
  startConfigRefresh();
}

let pendingSelectionPath = null;
function updatePendingSelectionPath(nextPath) {
  pendingSelectionPath = nextPath;
}

const waveformState = {
  peaks: null,
  requestId: 0,
  abortController: null,
  animationFrame: null,
  duration: 0,
  pointerId: null,
  isScrubbing: false,
  lastFraction: 0,
  triggerSeconds: null,
  releaseSeconds: null,
  motionTriggerSeconds: null,
  motionReleaseSeconds: null,
  motionSegments: [],
  peakScale: 32767,
  startEpoch: null,
  rmsValues: null,
  refreshTimer: null,
  refreshRecordPath: "",
  amplitudeScale: WAVEFORM_ZOOM_DEFAULT,
  clipSelection: null,
};

const {
  transportState,
  getPlayerDurationSeconds,
  loadTransportPreferences,
  applyTransportPreferences,
  setTransportActive,
  resetTransportUi,
  updateTransportAvailability,
  updateTransportPlayState,
  updateTransportProgressUI,
  skipTransportBy,
  restartTransport,
  jumpToTransportEnd,
  handleTransportMuteToggle,
  handleTransportVolumeInput,
  handleTransportSpeedChange,
  handleTransportPlayToggle,
  handleTransportScrubberInput,
  handleTransportScrubberCommit,
  handleTransportScrubberPointerDown,
  handleTransportScrubberPointerUp,
  handleTransportScrubberBlur,
  handlePlayerVolumeChange,
  handlePlayerRateChange,
} = createTransportController({
  dom,
  state,
  waveformState,
  clamp,
  hasPlayableSource,
  clampPlaybackRateValue,
  formatTransportClock,
  formatPlaybackRateLabel,
  transportScrubMax: TRANSPORT_SCRUB_MAX,
  transportStorageKey: TRANSPORT_STORAGE_KEY,
});


const clipper = createClipperController({
  dom,
  state,
  clamp,
  numericValue,
  formatTimecode,
  formatTimeSlug,
  toFiniteOrNull,
  isRecycleBinRecord,
  fetchRecordings,
  apiClient,
  apiPath,
  getRecordStartSeconds,
  resumeAutoRefresh,
  setPendingSelectionPath: updatePendingSelectionPath,
  MIN_CLIP_DURATION_SECONDS,
  ensurePreviewSectionOrder,
  updateClipSelectionRange: setWaveformClipSelection,
});

const liveState = {
  open: false,
  active: false,
  statsTimer: null,
  hls: null,
  scriptPromise: null,
  sessionId: null,
  pc: null,
  stream: null,
};

const playbackState = {
  pausedViaSpacebar: new Set(),
  resetOnLoad: false,
  enforcePauseOnLoad: false,
};

const playbackSourceState = {
  mode: "processed",
  hasRaw: false,
  rawPath: "",
  recordPath: "",
  pendingSeek: null,
  pendingPlay: false,
  suppressTransportReset: false,
};

const {
  recordingUrl,
  normalizePlaybackSource,
  recordAudioUrl,
  recordHasRawAudio,
  recordRawAudioUrl,
  resolvePlaybackSourceUrl,
  recordWaveformUrl,
} = createRecordingPathHelpers({
  apiPath,
  recycleBinAudioUrl,
  recycleBinWaveformUrl,
  isRecycleBinRecord,
  playbackSourceState,
});

const { downloadRecordingsArchive } = createDownloadHelpers({
  apiClient,
  apiPath,
});

const PLAYBACK_SOURCE_LABELS = {
  processed: "Opus",
  raw: "Wav",
};

const configState = {
  prePadSeconds: null,
  postPadSeconds: null,
};

const {
  stopLiveStream,
  openLiveStreamPanel,
  closeLiveStreamPanel,
  focusLiveStreamPanel,
  focusPreviewSurface,
  releaseLiveAudioFocus,
} = createLiveStreamControls({
  dom,
  liveState,
  playbackState,
  ensureSessionId,
  setLiveStatus,
  sendStart,
  sendStop,
  scheduleLiveStats,
  cancelLiveStats,
  loadHlsLibrary,
  nativeHlsSupported,
  streamMode: STREAM_MODE,
  hlsUrl: HLS_URL,
  iceServers: WEBRTC_ICE_SERVERS,
  offerEndpoint: OFFER_ENDPOINT,
  apiClient,
  withSession,
  setLiveButtonState,
  focusElementSilently,
});

initializeWaveformControls({
  dom,
  state,
  configState,
  waveformState,
  clamp,
  formatClockTime,
  formatWaveformZoom,
  formatDuration,
  normalizeMotionSegments,
  toFiniteOrNull,
  recordWaveformUrl,
  renderRecords,
  updatePlayerMeta,
  hideWaveformRms,
  updateWaveformRms,
  getPlayerDurationSeconds,
  focusPreviewSurface,
  getStoredWaveformAmplitude,
  playbackState,
});

const focusState = {
  previewPointer: false,
  livePointer: false,
};

const playerPlacement = {
  mode: "hidden",
  anchorPath: null,
  desktopRowElement: null,
  mobileCell: null,
};

const playerCardHome = dom.playerCard ? dom.playerCard.parentElement : null;
const playerCardHomeAnchor = dom.playerCard ? dom.playerCard.nextElementSibling : null;
const mobileLayoutQuery =
  typeof window.matchMedia === "function" ? window.matchMedia("(max-width: 640px)") : null;
const filtersLayoutQuery =
  typeof window.matchMedia === "function" ? window.matchMedia("(max-width: 960px)") : null;
const reduceMotionQuery =
  typeof window.matchMedia === "function"
    ? window.matchMedia("(prefers-reduced-motion: reduce)")
    : null;

function prefersReducedMotion() {
  if (!reduceMotionQuery) {
    return false;
  }
  return reduceMotionQuery.matches === true;
}

const {
  state: filtersLayoutState,
  restorePreference: restoreFilterPanelPreference,
  setExpanded: setFiltersExpanded,
  updateLayout: updateFiltersLayout,
  setupResponsiveFilters,
} = createFiltersLayoutManager({
  dom,
  filtersLayoutQuery,
  prefersReducedMotion,
});

const servicesState = {
  items: [],
  lastUpdated: null,
  fetchInFlight: false,
  fetchQueued: false,
  pending: new Set(),
  lastResults: new Map(),
  timerId: null,
  error: null,
  refreshAfterActionId: null,
};

const webServerController = createWebServerSettingsController({
  dom,
  apiClient,
  lockDocumentScroll,
  unlockDocumentScroll,
  parseBoolean,
  parseListInput,
  closeAppMenu,
  webServerEndpoint: WEB_SERVER_ENDPOINT,
  webServerTlsProviders: WEB_SERVER_TLS_PROVIDERS,
  extractErrorMessage,
});
const webServerState = webServerController.state;
const {
  webServerDefaults,
  updateConfigPath: updateWebServerConfigPath,
  updateVisibility: updateWebServerVisibility,
  setStatus: setWebServerStatus,
  updateButtons: updateWebServerButtons,
  applyData: applyWebServerData,
  setModalVisible: setWebServerModalVisible,
  fetchSettings: fetchWebServerSettings,
  saveSettings: saveWebServerSettings,
  openModal: openWebServerModal,
  closeModal: closeWebServerModal,
  updateDirtyState: updateWebServerDirtyState,
  handleReset: handleWebServerReset,
  notifyExternalUpdate: notifyWebServerExternalUpdate,
  applySnapshot: applyWebServerSnapshot,
  attachEventListeners: attachWebServerEventListeners,
  initializeDom: initializeWebServerDom,
} = webServerController;

const archivalController = createArchivalSettingsController({
  dom,
  apiClient,
  lockDocumentScroll,
  unlockDocumentScroll,
  parseBoolean,
  parseListInput,
  closeAppMenu,
  archivalEndpoint: ARCHIVAL_ENDPOINT,
  archivalBackends: ARCHIVAL_BACKENDS,
  extractErrorMessage,
});
const archivalState = archivalController.state;
const {
  archivalDefaults,
  updateConfigPath: updateArchivalConfigPath,
  updateBackendVisibility: updateArchivalBackendVisibility,
  setStatus: setArchivalStatus,
  updateButtons: updateArchivalButtons,
  applyData: applyArchivalData,
  setModalVisible: setArchivalModalVisible,
  fetchSettings: fetchArchivalSettings,
  saveSettings: saveArchivalSettings,
  openModal: openArchivalModal,
  closeModal: closeArchivalModal,
  updateDirtyState: updateArchivalDirtyState,
  handleReset: handleArchivalReset,
  notifyExternalUpdate: notifyArchivalExternalUpdate,
  applySnapshot: applyArchivalSnapshot,
  attachEventListeners: attachArchivalEventListeners,
  initializeDom: initializeArchivalDom,
} = archivalController;

function syncWebServerSnapshotFromConfig(cfg) {
  if (!cfg || typeof cfg !== "object") {
    return;
  }
  applyWebServerSnapshot(cfg.web_server);
}

function syncArchivalSnapshotFromConfig(cfg) {
  if (!cfg || typeof cfg !== "object") {
    return;
  }
  applyArchivalSnapshot(cfg);
}

async function fetchConfig({ silent = false } = {}) {
  if (configFetchInFlight) {
    configFetchQueued = true;
    return;
  }
  configFetchInFlight = true;
  try {
    const response = await apiClient.fetch(apiPath("/api/config"), { cache: "no-store" });
    if (!response.ok) {
      throw new Error(`Config request failed with ${response.status}`);
    }
    const payload = await response.json();
    dom.configViewer.textContent = JSON.stringify(payload, null, 2);
    const segmenterCfg = payload && typeof payload === "object" ? payload.segmenter : null;
    const prePadMs = segmenterCfg && typeof segmenterCfg === "object"
      ? toFiniteOrNull(segmenterCfg.pre_pad_ms)
      : null;
    const postPadMs = segmenterCfg && typeof segmenterCfg === "object"
      ? toFiniteOrNull(segmenterCfg.post_pad_ms)
      : null;
    configState.prePadSeconds = prePadMs !== null && prePadMs >= 0 ? prePadMs / 1000 : null;
    configState.postPadSeconds = postPadMs !== null && postPadMs >= 0 ? postPadMs / 1000 : null;
    updateWaveformMarkers();
    if (payload && typeof payload.config_path === "string") {
      updateRecorderConfigPath(payload.config_path);
    }
    syncRecorderSectionsFromConfig(payload);
    syncWebServerSnapshotFromConfig(payload);
    syncArchivalSnapshotFromConfig(payload);
  } catch (error) {
    console.error("Failed to fetch config", error);
    const offline = ensureOfflineStateOnError(error, handleFetchFailure);
    if (!silent && dom.configViewer) {
      const message = offline
        ? "Recorder unreachable. Unable to load configuration."
        : "Unable to load configuration.";
      dom.configViewer.textContent = message;
    }
  } finally {
    configFetchInFlight = false;
    if (configFetchQueued) {
      configFetchQueued = false;
      fetchConfig({ silent: true });
    }
  }
}

function setServicesStatus(message, state = "") {
  if (!dom.servicesStatus) {
    return;
  }
  const text = typeof message === "string" ? message : "";
  dom.servicesStatus.textContent = text;
  if (state) {
    dom.servicesStatus.dataset.state = state;
  } else {
    delete dom.servicesStatus.dataset.state;
  }
  dom.servicesStatus.setAttribute("aria-hidden", text ? "false" : "true");
}


function recorderModalFocusableElements() {
  if (!recorderDom.dialog) {
    return [];
  }
  const selectors =
    'button:not([disabled]), [href], input:not([disabled]), select:not([disabled]), textarea:not([disabled]), [tabindex]:not([tabindex="-1"])';
  const nodes = recorderDom.dialog.querySelectorAll(selectors);
  const focusable = [];
  for (const node of nodes) {
    if (!(node instanceof HTMLElement)) {
      continue;
    }
    if (node.hasAttribute("disabled")) {
      continue;
    }
    if (node.getAttribute("aria-hidden") === "true") {
      continue;
    }
    if (node.offsetParent === null && node !== document.activeElement) {
      continue;
    }
    focusable.push(node);
  }
  return focusable;
}

function setRecorderModalVisible(visible) {
  if (!recorderDom.modal) {
    return;
  }
  recorderDom.modal.dataset.visible = visible ? "true" : "false";
  recorderDom.modal.setAttribute("aria-hidden", visible ? "false" : "true");
  if (visible) {
    recorderDom.modal.removeAttribute("hidden");
    lockDocumentScroll("recorder-settings");
  } else {
    recorderDom.modal.setAttribute("hidden", "hidden");
    unlockDocumentScroll("recorder-settings");
  }
}

function attachRecorderDialogKeydown() {
  if (recorderDialogState.keydownHandler) {
    return;
  }
  recorderDialogState.keydownHandler = (event) => {
    if (!recorderDialogState.open) {
      return;
    }
    const target = event.target;
    const withinModal =
      recorderDom.modal &&
      target instanceof Node &&
      (target === recorderDom.modal || recorderDom.modal.contains(target));
    if (event.key === "Escape") {
      event.preventDefault();
      closeRecorderDialog();
      return;
    }
    if (event.key !== "Tab" || !withinModal) {
      return;
    }
    const focusable = recorderModalFocusableElements();
    if (focusable.length === 0) {
      event.preventDefault();
      if (recorderDom.dialog) {
        recorderDom.dialog.focus();
      }
      return;
    }
    const [first] = focusable;
    const last = focusable[focusable.length - 1];
    const active = document.activeElement instanceof HTMLElement ? document.activeElement : null;
    if (event.shiftKey) {
      if (!active || active === first || active === recorderDom.dialog) {
        event.preventDefault();
        last.focus();
      }
    } else if (!active || active === last) {
      event.preventDefault();
      first.focus();
    }
  };
  document.addEventListener("keydown", recorderDialogState.keydownHandler, true);
}

function detachRecorderDialogKeydown() {
  if (!recorderDialogState.keydownHandler) {
    return;
  }
  document.removeEventListener("keydown", recorderDialogState.keydownHandler, true);
  recorderDialogState.keydownHandler = null;
}

function focusRecorderDialog(sectionKey) {
  if (!recorderDom.dialog) {
    return;
  }
  window.requestAnimationFrame(() => {
    let target = null;
    if (sectionKey) {
      const sectionContainer = recorderDom.dialog.querySelector(
        `.recorder-section[data-section-key="${sectionKey}"]`,
      );
      if (sectionContainer instanceof HTMLElement) {
        const focusable = sectionContainer.querySelector(
          'input:not([disabled]), select:not([disabled]), textarea:not([disabled]), button:not([disabled]), [tabindex]:not([tabindex="-1"])',
        );
        if (focusable instanceof HTMLElement) {
          target = focusable;
        }
      }
    }
    if (!target) {
      const focusable = recorderModalFocusableElements();
      if (focusable.length > 0) {
        focusable[0].focus();
        return;
      }
      recorderDom.dialog.focus();
      return;
    }
    target.focus();
  });
}

function firstRecorderSectionKey() {
  for (const key of recorderState.sections.keys()) {
    return key;
  }
  return "";
}

function resolveRecorderSectionKey(preferred) {
  if (preferred && recorderState.sections.has(preferred)) {
    return preferred;
  }
  if (recorderDialogState.activeSection && recorderState.sections.has(recorderDialogState.activeSection)) {
    return recorderDialogState.activeSection;
  }
  return firstRecorderSectionKey();
}

function setActiveRecorderSection(sectionKey, options = {}) {
  const key = resolveRecorderSectionKey(sectionKey);
  recorderDialogState.activeSection = key || "";

  if (recorderDom.dialog) {
    if (key) {
      recorderDom.dialog.dataset.activeSection = key;
    } else if (recorderDom.dialog.dataset.activeSection) {
      delete recorderDom.dialog.dataset.activeSection;
    }
  }

  const { menuItems } = recorderDom;
  if (menuItems && typeof menuItems.length === "number") {
    for (const item of menuItems) {
      if (!(item instanceof HTMLElement)) {
        continue;
      }
      const itemKey = item.getAttribute("data-recorder-section");
      const active = itemKey === key && key;
      if (active) {
        item.setAttribute("aria-current", "true");
        item.dataset.active = "true";
      } else {
        item.removeAttribute("aria-current");
        if (item.dataset.active) {
          delete item.dataset.active;
        }
      }
    }
  }

  if (!key) {
    return;
  }

  const { scrollIntoView = false } = options;
  if (!scrollIntoView) {
    return;
  }
  const sectionContainer =
    recorderDom.dialog &&
    recorderDom.dialog.querySelector(`.recorder-section[data-section-key="${key}"]`);
  if (sectionContainer instanceof HTMLElement) {
    const behavior = prefersReducedMotion() ? "auto" : "smooth";
    sectionContainer.scrollIntoView({ block: "start", inline: "nearest", behavior });
  }
}

function openRecorderDialog(options = {}) {
  if (!recorderDom.modal || !recorderDom.dialog) {
    return;
  }
  const { focus = true, section = "" } = options;
  const resolvedSection = resolveRecorderSectionKey(section);

  if (recorderDialogState.open) {
    setActiveRecorderSection(resolvedSection, { scrollIntoView: true });
    if (focus) {
      focusRecorderDialog(resolvedSection);
    }
    return;
  }

  recorderDialogState.open = true;
  recorderDialogState.previouslyFocused =
    document.activeElement instanceof HTMLElement ? document.activeElement : null;
  setRecorderModalVisible(true);
  attachRecorderDialogKeydown();
  setActiveRecorderSection(resolvedSection, { scrollIntoView: true });

  if (!recorderState.loaded && !recorderState.loadingPromise) {
    ensureRecorderSectionsLoaded();
  }

  if (focus) {
    focusRecorderDialog(resolvedSection);
  }
}

function closeRecorderDialog(options = {}) {
  if (!recorderDom.modal) {
    return;
  }
  if (!recorderDialogState.open) {
    return;
  }

  recorderDialogState.open = false;
  setRecorderModalVisible(false);
  detachRecorderDialogKeydown();

  const { restoreFocus = true } = options;
  const previous = recorderDialogState.previouslyFocused;
  recorderDialogState.previouslyFocused = null;
  if (!restoreFocus) {
    return;
  }
  if (previous && typeof previous.focus === "function") {
    if (!focusElementSilently(previous)) {
      previous.focus();
    }
  } else if (recorderDom.menuItems && recorderDom.menuItems[0] instanceof HTMLElement) {
    recorderDom.menuItems[0].focus();
  }
}

const recorderState = {
  configPath: "",
  loaded: false,
  loadingPromise: null,
  sections: new Map(),
};

const recorderSaveAllState = {
  saving: false,
  statusTimeoutId: null,
};

const recorderDialogState = {
  open: false,
  previouslyFocused: null,
  keydownHandler: null,
  activeSection: "",
};

const configDialogState = {
  open: false,
  previouslyFocused: null,
  keydownHandler: null,
};

const servicesDialogState = {
  open: false,
  previouslyFocused: null,
  keydownHandler: null,
};

const transcriptionModelState = {
  loading: false,
  models: [],
};


let fetchRecycleBinDelegate = () => Promise.resolve();

const connectionState = {
  offline: false,
};

const eventStreamState = {
  source: null,
  reconnectHandle: null,
  reconnectDelayMs: EVENT_STREAM_RETRY_MIN_MS,
  lastHeartbeat: 0,
  lastEventId: "",
  connected: false,
  heartbeatHandle: null,
  credentialInitUnsupported: false,
};

const healthManager = createHealthManager({
  dom,
  healthState,
  updateHealthState,
  getServicesItems: () => servicesState.items,
  voiceRecorderUnit: VOICE_RECORDER_SERVICE_UNIT,
  formatIsoDateTime,
  formatBytes,
  formatRecorderUptimeValue,
  formatRecorderUptimeHint,
  toFiniteOrNull,
  clamp,
  apiClient,
  healthEndpoint: HEALTH_ENDPOINT,
  ensureOfflineStateOnError,
  eventTriggerDebounceMs: EVENT_TRIGGER_DEBOUNCE_MS,
  healthRefreshMinIntervalMs: HEALTH_REFRESH_MIN_INTERVAL_MS,
  isEventStreamConnected: () => eventStreamState.connected,
  window: typeof window !== "undefined" ? window : null,
  logger: typeof console !== "undefined" ? console : null,
});

const {
  renderRecorderUptime,
  setRecorderUptimeStatus,
  setRecorderUptimeActive,
  updateRecorderUptimeFromServices,
  fetchSystemHealth,
  requestSystemHealthRefresh,
  startHealthRefresh,
  stopHealthRefresh,
  restartHealthRefresh,
  setHealthRefreshInterval,
  isRecorderUptimeKnown,
} = healthManager;

const {
  fetchServices,
  renderServices,
  startServicesRefresh,
  stopServicesRefresh,
  handleServiceAction,
} = createServicesController({
  dom,
  servicesState,
  servicesDialogState,
  apiClient,
  SERVICES_ENDPOINT,
  SERVICE_REFRESH_INTERVAL_MS,
  SERVICE_RESULT_TTL_MS,
  ensureOfflineStateOnError,
  normalizeErrorMessage,
  handleFetchFailure,
  updateRecorderUptimeFromServices,
  updateLiveToggleAvailabilityFromServices,
  setRecorderUptimeStatus,
  isRecorderUptimeKnown,
  setServicesStatus,
  timeFormatter,
});

const {
  handleRecorderConfigSnapshot,
  updateRecorderConfigPath,
  ensureRecorderSectionsLoaded,
  registerRecorderSection,
  registerRecorderSections,
  applyAudioForm,
  readAudioForm,
  applySegmenterForm,
  readSegmenterForm,
  applyAdaptiveForm,
  readAdaptiveForm,
  applyIngestForm,
  readIngestForm,
  applyPathsForm,
  readPathsForm,
  applyTranscriptionForm,
  readTranscriptionForm,
  setTranscriptionModelStatus,
  setTranscriptionModelLoading,
  hideTranscriptionModelDiscovery,
  showTranscriptionModelDiscovery,
  applySelectedTranscriptionModel,
  refreshTranscriptionModels,
  applyLoggingForm,
  readLoggingForm,
  applyNotificationsForm,
  readNotificationsForm,
  applyStreamingForm,
  readStreamingForm,
  applyDashboardForm,
  readDashboardForm,
  configModalFocusableElements,
  setConfigModalVisible,
  attachConfigDialogKeydown,
  detachConfigDialogKeydown,
  focusConfigDialog,
  openConfigModal,
  closeConfigModal,
  servicesModalFocusableElements,
  setServicesModalVisible,
  attachServicesDialogKeydown,
  detachServicesDialogKeydown,
  focusServicesDialog,
  openServicesModal,
  closeServicesModal,
} = createRecorderConfigUi({
  state,
  dom,
  recorderState,
  recorderDom,
  recorderDialogState,
  configDialogState,
  servicesDialogState,
  transcriptionModelState,
  apiClient,
  lockDocumentScroll,
  unlockDocumentScroll,
  suspendAutoRefresh,
  resumeAutoRefresh,
  fetchConfig,
  fetchServices,
  startServicesRefresh,
  stopServicesRefresh,
  getRecorderSection,
  applyRecorderSectionData,
  setRecorderStatus,
  updateRecorderButtons,
  fetchRecorderSection,
  saveRecorderSection,
  markRecorderSectionDirty,
  resetRecorderSection,
  firstRecorderSectionKey,
  setActiveRecorderSection,
  updateAudioFilterControls,
  audioDefaults,
  canonicalAudioSettings,
  canonicalAudioFromConfig,
  segmenterDefaults,
  canonicalSegmenterSettings,
  canonicalSegmenterFromConfig,
  adaptiveDefaults,
  canonicalAdaptiveSettings,
  canonicalAdaptiveFromConfig,
  ingestDefaults,
  canonicalIngestSettings,
  canonicalIngestFromConfig,
  transcriptionDefaults,
  canonicalTranscriptionSettings,
  canonicalTranscriptionFromConfig,
  loggingDefaults,
  canonicalLoggingSettings,
  canonicalLoggingFromConfig,
  pathsDefaults,
  canonicalPathsSettings,
  canonicalPathsFromConfig,
  notificationsDefaults,
  canonicalNotificationsSettings,
  canonicalNotificationsFromConfig,
  streamingDefaults,
  canonicalStreamingSettings,
  canonicalStreamingFromConfig,
  dashboardDefaults,
  canonicalDashboardSettings,
  canonicalDashboardFromConfig,
  parseListInput,
});


const {
  fetchRecycleBin,
  restoreRecycleBinSelection,
  purgeRecycleBinSelection,
  purgeRecycleBinEntries,
  requestRecordDeletion,
  requestSelectionDeletion,
  deleteRecordings,
  renameRecording,
} = createRecycleBinService({
  state,
  apiClient,
  apiPath,
  normalizeStartTimestamps,
  toFiniteOrNull,
  recycleBinContainsId,
  persistRecycleBinState,
  renderRecycleBinItems: renderRecycleBinList,
  updateRecycleBinControls: updateRecycleBinListControls,
  ensureOfflineStateOnError,
  handleFetchFailure,
  fetchRecordings,
  confirmRecycleBinPurgePrompt,
  confirmDeletionPrompt,
  updatePendingSelectionPath,
  setNowPlaying,
  getVisibleRecords,
  updateSelectionUI,
  syncRecycleSelectionFromPaths,
  recyclePathFromId,
});

fetchRecycleBinDelegate = fetchRecycleBin;

const { applyFiltersFromInputs, clearFilters } = createFilterControls({
  dom,
  state,
  clampLimitValue,
  persistFilters,
  clearStoredFilters,
  defaultLimit: DEFAULT_LIMIT,
  validTimeRanges: VALID_TIME_RANGES,
});

const captureIndicatorState = {
  state: "unknown",
  message: "",
  motion: false,
};

const rmsIndicatorState = {
  visible: false,
  value: null,
  threshold: null,
  source: null,
};

const recordingMetaState = {
  active: false,
  baseDuration: 0,
  baseTime: 0,
  sizeBytes: 0,
  text: "",
};

const recordingMetaTicker = {
  handle: null,
  usingAnimationFrame: false,
};

const encodingStatusState = {
  visible: false,
  hasActive: false,
  durationBase: 0,
  baseTime: 0,
  text: "",
  activeLabel: "",
  activeSource: "",
  activeCount: 0,
  additionalActive: 0,
  pendingCount: 0,
  nextLabel: "",
  nextSource: "",
};

const encodingStatusTicker = {
  handle: null,
  usingAnimationFrame: false,
};

const {
  hideRecordingMeta,
  updateRecordingMeta,
} = createRecordingMetaController({
  dom,
  recordingMetaState,
  recordingMetaTicker,
  renderPanel: renderRecordingMetaPanel,
  hidePanel: hideRecordingMetaPanel,
  updatePanel: updateRecordingMetaPanel,
  nowMilliseconds,
  formatShortDuration,
  formatBytes,
  toFiniteOrNull,
  parseBoolean,
});

const {
  hideEncodingStatus,
  updateEncodingStatus,
} = createEncodingStatusController({
  dom,
  encodingStatusState,
  encodingStatusTicker,
  formatShortDuration,
  formatEncodingSource,
  normalizeEncodingSource,
  nowMilliseconds,
  toFiniteOrNull,
});

const {
  openRenameDialog,
  isPending: isRenameDialogPending,
} = createRenameDialogController({
  dom,
  state,
  renameRecording,
  updateSelectionUI,
});

function requestRecordingsRefresh({ immediate = false } = {}) {
  if (autoRefreshSuspended) {
    recordingsRefreshDeferred = true;
    recordingsRefreshPending = true;
    return;
  }
  if (immediate) {
    if (recordingsEventTimer !== null) {
      window.clearTimeout(recordingsEventTimer);
      recordingsEventTimer = null;
    }
    recordingsRefreshDeferred = false;
    recordingsRefreshPending = false;
    fetchRecordings({ silent: true });
    return;
  }
  if (recordingsEventTimer !== null) {
    recordingsRefreshPending = true;
    return;
  }
  recordingsRefreshPending = true;
  recordingsEventTimer = window.setTimeout(() => {
    recordingsEventTimer = null;
    if (autoRefreshSuspended) {
      recordingsRefreshDeferred = true;
      recordingsRefreshPending = true;
      return;
    }
    recordingsRefreshDeferred = false;
    recordingsRefreshPending = false;
    fetchRecordings({ silent: true });
  }, EVENT_TRIGGER_DEBOUNCE_MS);
}

function flushRecordingsEventQueue() {
  if (recordingsEventTimer !== null) {
    window.clearTimeout(recordingsEventTimer);
    recordingsEventTimer = null;
  }
  if (recordingsRefreshDeferred || recordingsRefreshPending) {
    recordingsRefreshDeferred = false;
    requestRecordingsRefresh({ immediate: true });
  }
}

function startAutoRefresh() {
  if (autoRefreshSuspended || autoRefreshId) {
    return;
  }
  if (eventStreamState.connected) {
    flushRecordingsEventQueue();
    return;
  }
  autoRefreshId = window.setInterval(() => {
    fetchRecordings({ silent: true });
  }, autoRefreshIntervalMs);
}

function stopAutoRefresh() {
  if (autoRefreshId) {
    window.clearInterval(autoRefreshId);
    autoRefreshId = null;
  }
  if (recordingsEventTimer !== null) {
    window.clearTimeout(recordingsEventTimer);
    recordingsEventTimer = null;
    recordingsRefreshPending = true;
  }
}

function restartAutoRefresh() {
  if (autoRefreshSuspended) {
    return;
  }
  if (!autoRefreshId) {
    return;
  }
  stopAutoRefresh();
  startAutoRefresh();
}

function setAutoRefreshInterval(intervalMs) {
  const clamped = Math.max(intervalMs, AUTO_REFRESH_INTERVAL_MS);
  if (autoRefreshIntervalMs === clamped) {
    setHealthRefreshInterval(clamped);
    return;
  }
  autoRefreshIntervalMs = clamped;
  restartAutoRefresh();
  setHealthRefreshInterval(clamped);
}

function suspendConfigRefresh() {
  if (configRefreshSuspended) {
    return;
  }
  if (configEventTimer !== null) {
    configRefreshPending = true;
  }
  configRefreshSuspended = true;
  stopConfigRefresh();
}

function resumeConfigRefresh() {
  if (!configRefreshSuspended) {
    if (eventStreamState.connected) {
      if (configRefreshPending) {
        requestConfigRefresh({ immediate: true });
      }
      return;
    }
    if (!configRefreshId) {
      startConfigRefresh();
    }
    return;
  }
  configRefreshSuspended = false;
  if (eventStreamState.connected) {
    if (configRefreshPending) {
      requestConfigRefresh({ immediate: true });
    }
    return;
  }
  startConfigRefresh();
}

function suspendAutoRefresh() {
  suspendConfigRefresh();
  if (autoRefreshSuspended) {
    return;
  }
  autoRefreshSuspended = true;
  stopAutoRefresh();
}

function resumeAutoRefresh() {
  if (isPreviewRefreshHeld()) {
    return;
  }
  if (hasHoveredInteractiveElements()) {
    return;
  }
  if (!autoRefreshSuspended) {
    resumeConfigRefresh();
    if (eventStreamState.connected) {
      flushRecordingsEventQueue();
      return;
    }
    if (!autoRefreshId) {
      startAutoRefresh();
    }
    return;
  }
  autoRefreshSuspended = false;
  resumeConfigRefresh();
  if (eventStreamState.connected) {
    flushRecordingsEventQueue();
    return;
  }
  startAutoRefresh();
}

function isPreviewRefreshHeld() {
  return previewRefreshHold;
}

function markPreviewRefreshPending() {
  previewRefreshPending = true;
}

function holdPreviewRefresh() {
  if (previewRefreshHold) {
    return;
  }
  previewRefreshHold = true;
  suspendAutoRefresh();
}

function releasePreviewRefresh() {
  if (!previewRefreshHold) {
    return;
  }
  previewRefreshHold = false;
  resumeAutoRefresh();
  if (!previewRefreshPending) {
    return;
  }
  previewRefreshPending = false;
  renderRecords({ force: true });
  updateSelectionUI();
  applyNowPlayingHighlight();
  syncPlayerPlacement();
  requestRecordingsRefresh({ immediate: true });
}

function setConnectionStatus(message) {
  if (!dom.connectionStatus) {
    return;
  }
  if (message) {
    dom.connectionStatus.dataset.visible = "true";
    dom.connectionStatus.textContent = message;
    dom.connectionStatus.setAttribute("aria-hidden", "false");
  } else {
    dom.connectionStatus.dataset.visible = "false";
    dom.connectionStatus.textContent = "";
    dom.connectionStatus.setAttribute("aria-hidden", "true");
  }
}

function updateOfflineState(offline) {
  if (connectionState.offline === offline) {
    return;
  }
  connectionState.offline = offline;
  setConnectionStatus(offline ? "Offline: unable to reach recorder" : "");
}

function createEventStreamSource(url) {
  if (!EVENT_STREAM_SUPPORTED || !url) {
    return null;
  }
  if (eventStreamState.credentialInitUnsupported) {
    return null;
  }
  const creation = eventStreamFactory.create(url, {
    requiresCredentials: EVENT_STREAM_REQUIRES_CREDENTIALS,
    label: "dashboard event stream",
  });
  if (!creation) {
    return null;
  }
  if (creation.credentialInitUnsupported) {
    eventStreamState.credentialInitUnsupported = true;
    return null;
  }
  return creation.source || null;
}

function resetEventStreamBackoff() {
  eventStreamState.reconnectDelayMs = EVENT_STREAM_RETRY_MIN_MS;
}

function scheduleEventStreamHeartbeatCheck() {
  if (eventStreamState.heartbeatHandle) {
    window.clearTimeout(eventStreamState.heartbeatHandle);
  }
  if (!eventStreamState.connected) {
    eventStreamState.heartbeatHandle = null;
    return;
  }
  eventStreamState.heartbeatHandle = window.setTimeout(() => {
    const elapsed = Date.now() - eventStreamState.lastHeartbeat;
    if (elapsed >= EVENT_STREAM_HEARTBEAT_TIMEOUT_MS) {
      console.warn("Dashboard event stream heartbeat timeout");
      closeEventStream({ scheduleReconnect: true });
      return;
    }
    scheduleEventStreamHeartbeatCheck();
  }, EVENT_STREAM_HEARTBEAT_TIMEOUT_MS);
}

function markEventStreamHeartbeat() {
  eventStreamState.lastHeartbeat = Date.now();
  if (!eventStreamState.connected) {
    eventStreamState.connected = true;
    updateOfflineState(false);
  }
  scheduleEventStreamHeartbeatCheck();
}

function closeEventStream({ scheduleReconnect = false } = {}) {
  if (eventStreamState.heartbeatHandle) {
    window.clearTimeout(eventStreamState.heartbeatHandle);
    eventStreamState.heartbeatHandle = null;
  }
  const source = eventStreamState.source;
  if (source instanceof EventSource) {
    source.removeEventListener("open", handleEventStreamOpen);
    source.removeEventListener("error", handleEventStreamError);
    source.removeEventListener("capture_status", handleCaptureStatusEvent);
    source.removeEventListener("config_updated", handleConfigUpdatedEvent);
    source.removeEventListener("recordings_changed", handleRecordingsChangedEvent);
    source.removeEventListener("system_health_updated", handleSystemHealthUpdatedEvent);
    source.removeEventListener("heartbeat", handleEventStreamHeartbeat);
    try {
      source.close();
    } catch (error) {
      console.debug("Failed to close dashboard event stream", error);
    }
  }
  eventStreamState.source = null;
  eventStreamState.connected = false;
  if (eventStreamState.reconnectHandle) {
    window.clearTimeout(eventStreamState.reconnectHandle);
    eventStreamState.reconnectHandle = null;
  }
  if (scheduleReconnect) {
    scheduleEventStreamReconnect();
    enablePollingFallback();
  }
}

function scheduleEventStreamReconnect() {
  if (eventStreamState.reconnectHandle) {
    return;
  }
  const delay = Math.min(eventStreamState.reconnectDelayMs, EVENT_STREAM_RETRY_MAX_MS);
  eventStreamState.reconnectHandle = window.setTimeout(() => {
    eventStreamState.reconnectHandle = null;
    openEventStream();
  }, delay);
  eventStreamState.reconnectDelayMs = Math.min(
    EVENT_STREAM_RETRY_MAX_MS,
    eventStreamState.reconnectDelayMs * 2
  );
}

function handleEventStreamOpen() {
  resetEventStreamBackoff();
  markEventStreamHeartbeat();
  pollingFallbackActive = false;
  stopAutoRefresh();
  stopHealthRefresh();
  stopConfigRefresh();
  flushRecordingsEventQueue();
  requestSystemHealthRefresh({ immediate: true });
  requestConfigRefresh({ immediate: true });
  if (eventStreamState.reconnectHandle) {
    window.clearTimeout(eventStreamState.reconnectHandle);
    eventStreamState.reconnectHandle = null;
  }
}

function handleEventStreamError(event) {
  if (!eventStreamState.source) {
    return;
  }
  if (eventStreamState.source.readyState === EventSource.CLOSED) {
    closeEventStream({ scheduleReconnect: true });
  } else if (eventStreamState.source.readyState === EventSource.CONNECTING) {
    closeEventStream({ scheduleReconnect: true });
  }
}

function handleEventStreamHeartbeat() {
  markEventStreamHeartbeat();
}

function parseEventStreamData(raw) {
  if (typeof raw !== "string") {
    return null;
  }
  if (!raw) {
    return null;
  }
  try {
    return JSON.parse(raw);
  } catch (error) {
    console.warn("Failed to parse dashboard event payload", error);
    return null;
  }
}

function isCaptureSessionActive(snapshot) {
  if (!snapshot || typeof snapshot !== "object") {
    return false;
  }

  let capturing = Boolean(snapshot.capturing);
  const event =
    snapshot && typeof snapshot.event === "object" ? snapshot.event : null;
  if (!capturing && event && parseBoolean(event.in_progress)) {
    capturing = true;
  }

  const manualRecording = parseBoolean(snapshot.manual_recording);
  return capturing || manualRecording;
}

function applyCaptureStatusPush(rawStatus) {
  const previousStatus =
    state.captureStatus && typeof state.captureStatus === "object"
      ? state.captureStatus
      : null;
  const previousPartialRecord =
    state.partialRecord && typeof state.partialRecord === "object"
      ? state.partialRecord
      : null;
  const previousPartialPath =
    previousPartialRecord && typeof previousPartialRecord.path === "string"
      ? previousPartialRecord.path
      : "";
  const status = rawStatus && typeof rawStatus === "object" ? rawStatus : null;
  const wasActive = isCaptureSessionActive(previousStatus);

  updateDashboardState((draft) => {
    draft.captureStatus = status;
  }, "capture:status");
  const previousMotionState =
    state.motionState && typeof state.motionState === "object"
      ? state.motionState
      : null;
  let motionSnapshot = null;
  if (status && typeof status === "object") {
    const hasEmbeddedState =
      status.motion_state && typeof status.motion_state === "object";
    if (hasEmbeddedState) {
      motionSnapshot = { ...status.motion_state };
    }
    const motionKeys = [
      "motion_sequence",
      "motion_padding_config_seconds",
      "motion_padding_seconds_remaining",
      "motion_padding_deadline_epoch",
      "motion_padding_started_epoch",
    ];
    for (const key of motionKeys) {
      if (Object.prototype.hasOwnProperty.call(status, key)) {
        if (!motionSnapshot) {
          motionSnapshot = previousMotionState
            ? { ...previousMotionState }
            : {};
        }
        motionSnapshot[key] = status[key];
      }
    }
    if (Object.prototype.hasOwnProperty.call(status, "motion_active")) {
      if (!motionSnapshot) {
        motionSnapshot = previousMotionState
          ? { ...previousMotionState }
          : {};
      }
      motionSnapshot.motion_active = status.motion_active;
    }
    if (motionSnapshot && Object.keys(motionSnapshot).length === 0) {
      motionSnapshot = null;
    }
  }
  let nextMotionState = resolveNextMotionState(
    motionSnapshot,
    previousMotionState,
    eventStreamState.connected
  );
  if (
    nextMotionState === previousMotionState &&
    motionSnapshot &&
    typeof motionSnapshot === "object" &&
    previousMotionState &&
    typeof previousMotionState === "object" &&
    eventStreamState.connected
  ) {
    const snapshotKeys = Object.keys(motionSnapshot);
    let hasDifference = false;
    for (const key of snapshotKeys) {
      if (!Object.is(motionSnapshot[key], previousMotionState[key])) {
        hasDifference = true;
        break;
      }
    }
    if (hasDifference) {
      const mergedMotionState = { ...previousMotionState };
      for (const key of snapshotKeys) {
        if (Object.prototype.hasOwnProperty.call(motionSnapshot, key)) {
          mergedMotionState[key] = motionSnapshot[key];
        }
      }
      nextMotionState = mergedMotionState;
    }
  }
  updateDashboardState((draft) => {
    draft.motionState = nextMotionState;
  }, "capture:motion");

  setRecordingIndicatorStatus(status, state.motionState);
  updateRmsIndicator(status);
  updateRecordingMeta(status);
  updateEncodingStatus(status);
  updateSplitEventButton(status);
  updateAutoRecordButton(status);
  updateManualRecordButton(status);

  let nextPartial = null;
  if (
    status &&
    typeof status === "object" &&
    status.recording_progress &&
    typeof status.recording_progress === "object"
  ) {
    nextPartial = normalizeRecordingProgressRecord(status.recording_progress);
  }
  if (!nextPartial) {
    nextPartial = deriveInProgressRecord(status);
  }
  const nextPartialFingerprint = computePartialFingerprint(nextPartial);
  const previousFingerprint = state.partialFingerprint;
  const nextPartialPath =
    nextPartial && typeof nextPartial.path === "string"
      ? nextPartial.path
      : "";
  updateDashboardState((draft) => {
    draft.partialRecord = nextPartial;
    draft.partialFingerprint = nextPartialFingerprint;
    if (nextPartial && nextPartial.path) {
      draft.selections.delete(nextPartial.path);
    }
  }, "capture:partial");

  const partialChanged = previousFingerprint !== nextPartialFingerprint;

  if (partialChanged) {
    if (state.current && state.current.isPartial) {
      if (nextPartial && state.current.path === nextPartial.path) {
        state.current = nextPartial;
        const playbackInfo = updatePlaybackSourceForRecord(nextPartial, {
          preserveMode: true,
        });
        updatePlayerMeta(nextPartial);
        if (playbackInfo.previousMode === "raw" && playbackInfo.nextMode !== "raw") {
          setPlaybackSource(playbackInfo.nextMode, { force: true });
        } else if (playbackInfo.nextMode === "raw" && playbackInfo.rawPathChanged) {
          setPlaybackSource("raw", { force: true });
        }
      } else if (!nextPartial) {
        setNowPlaying(null);
      }
    }
  }

  const nextActive = isCaptureSessionActive(status);
  const partialPathChanged = previousPartialPath !== nextPartialPath;
  const partialAppeared = partialPathChanged && Boolean(nextPartialPath);
  const partialCleared =
    partialPathChanged && Boolean(previousPartialPath) && !nextPartialPath;

  if (wasActive && !nextActive) {
    requestRecordingsRefresh({ immediate: true });
  } else if (!wasActive && nextActive) {
    requestRecordingsRefresh();
  } else if (partialAppeared || (partialPathChanged && nextActive)) {
    requestRecordingsRefresh();
  } else if (partialCleared) {
    requestRecordingsRefresh({ immediate: true });
  }

  if (partialChanged) {
    if (isPreviewRefreshHeld()) {
      markPreviewRefreshPending();
    } else {
      renderRecords();
      updateSelectionUI();
      applyNowPlayingHighlight();
      syncPlayerPlacement();
    }
  }
}

function handleCaptureStatusEvent(event) {
  markEventStreamHeartbeat();
  if (!event) {
    return;
  }
  if (typeof event.lastEventId === "string" && event.lastEventId) {
    eventStreamState.lastEventId = event.lastEventId;
  }
  const payload = parseEventStreamData(event.data);
  if (payload && typeof payload === "object") {
    applyCaptureStatusPush(payload);
  }
}

function handleConfigUpdatedEvent(event) {
  markEventStreamHeartbeat();
  if (!event) {
    return;
  }
  if (typeof event.lastEventId === "string" && event.lastEventId) {
    eventStreamState.lastEventId = event.lastEventId;
  }
  const payload = parseEventStreamData(event.data);
  if (payload && typeof payload === "object") {
    const rawSection = typeof payload.section === "string" ? payload.section.trim() : "";
    const sectionKey = rawSection.toLowerCase();
    if (sectionKey === "archival" && !archivalState.saving) {
      notifyArchivalExternalUpdate();
    } else if (sectionKey === "web_server" && !webServerState.saving) {
      notifyWebServerExternalUpdate();
    } else if (recorderState.sections.has(sectionKey)) {
      const section = recorderState.sections.get(sectionKey);
      if (section && !section.state.saving) {
        section.state.hasExternalUpdate = true;
        if (!section.state.dirty) {
          setRecorderStatus(sectionKey, "Updated on disk. Reset to load changes.", "info");
        }
        updateRecorderButtons(sectionKey);
      }
    }
  }
  requestConfigRefresh();
}

function handleRecordingsChangedEvent(event) {
  markEventStreamHeartbeat();
  if (!event) {
    return;
  }
  if (typeof event.lastEventId === "string" && event.lastEventId) {
    eventStreamState.lastEventId = event.lastEventId;
  }
  requestRecordingsRefresh();
}

function handleSystemHealthUpdatedEvent(event) {
  markEventStreamHeartbeat();
  if (!event) {
    return;
  }
  if (typeof event.lastEventId === "string" && event.lastEventId) {
    eventStreamState.lastEventId = event.lastEventId;
  }
  requestSystemHealthRefresh();
}

function openEventStream() {
  if (typeof window === "undefined") {
    return;
  }
  if (!EVENT_STREAM_SUPPORTED) {
    enablePollingFallback();
    return;
  }
  if (eventStreamState.credentialInitUnsupported) {
    enablePollingFallback();
    return;
  }
  if (eventStreamState.source) {
    return;
  }
  try {
    const lastEventId =
      typeof eventStreamState.lastEventId === "string" && eventStreamState.lastEventId
        ? eventStreamState.lastEventId
        : null;
    const baseEventsUrl = EVENTS_ENDPOINT;
    const eventsUrl = lastEventId
      ? `${baseEventsUrl}${baseEventsUrl.includes("?") ? "&" : "?"}last_event_id=${encodeURIComponent(
          lastEventId
        )}`
      : baseEventsUrl;
    const source = createEventStreamSource(eventsUrl);
    if (!source) {
      enablePollingFallback();
      if (!eventStreamState.credentialInitUnsupported) {
        scheduleEventStreamReconnect();
      }
      return;
    }
    eventStreamState.source = source;
    eventStreamState.lastHeartbeat = Date.now();
    source.addEventListener("open", handleEventStreamOpen);
    source.addEventListener("error", handleEventStreamError);
    source.addEventListener("capture_status", handleCaptureStatusEvent);
    source.addEventListener("config_updated", handleConfigUpdatedEvent);
    source.addEventListener("recordings_changed", handleRecordingsChangedEvent);
    source.addEventListener("system_health_updated", handleSystemHealthUpdatedEvent);
    source.addEventListener("heartbeat", handleEventStreamHeartbeat);
  } catch (error) {
    console.error("Failed to open dashboard event stream", error);
    enablePollingFallback();
    scheduleEventStreamReconnect();
    return;
  }

  resetEventStreamBackoff();
  scheduleEventStreamHeartbeatCheck();
}

function initializeEventStream() {
  if (typeof document === "undefined") {
    return;
  }
  openEventStream();
}

function applyRecordingIndicator(state, message, { motion = false } = {}) {
  setTabRecordingActive(state === "active", { motion });
  if (!dom.recordingIndicator || !dom.recordingIndicatorText) {
    return;
  }
  if (
    captureIndicatorState.state === state &&
    captureIndicatorState.message === message &&
    captureIndicatorState.motion === motion
  ) {
    return;
  }
  captureIndicatorState.state = state;
  captureIndicatorState.message = message;
  captureIndicatorState.motion = motion;
  dom.recordingIndicator.dataset.state = state;
  dom.recordingIndicatorText.textContent = message;
  dom.recordingIndicator.setAttribute("aria-hidden", "false");
  if (dom.recordingIndicatorMotion) {
    dom.recordingIndicatorMotion.hidden = !motion;
  }
}

function setRecordingIndicatorUnknown(message = "Status unavailable") {
  applyRecordingIndicator("unknown", message, { motion: false });
  hideRmsIndicator();
  hideRecordingMeta();
  hideEncodingStatus();
  setSplitEventDisabled(true, "Recorder status unavailable.");
}

function setRecordingIndicatorStatus(rawStatus, motionSnapshot = null) {
  if (!dom.recordingIndicator || !dom.recordingIndicatorText) {
    return;
  }
  if (!rawStatus || typeof rawStatus !== "object") {
    setRecordingIndicatorUnknown();
    return;
  }
  const event = rawStatus && typeof rawStatus.event === "object" ? rawStatus.event : null;
  let capturing = Boolean(rawStatus.capturing);
  if (!capturing && event && parseBoolean(event.in_progress)) {
    capturing = true;
  }
  const manualRecording = parseBoolean(rawStatus.manual_recording);
  const motionTriggered = capturing && !manualRecording && isMotionTriggeredEvent(event);
  let autoRecordingEnabled = true;
  if (Object.prototype.hasOwnProperty.call(rawStatus, "auto_recording_enabled")) {
    autoRecordingEnabled = parseBoolean(rawStatus.auto_recording_enabled);
  }
  const motionOverrideEnabled = parseBoolean(rawStatus.auto_record_motion_override);
  const motionState =
    motionSnapshot && typeof motionSnapshot === "object"
      ? motionSnapshot
      : state.motionState;
  let liveMotion = null;
  if (motionState && Object.prototype.hasOwnProperty.call(motionState, "motion_active")) {
    const parsedMotion = parseMotionFlag(motionState.motion_active);
    if (parsedMotion !== null) {
      liveMotion = parsedMotion;
    }
  }
  if (
    liveMotion === null &&
    rawStatus &&
    typeof rawStatus === "object" &&
    Object.prototype.hasOwnProperty.call(rawStatus, "motion_active")
  ) {
    const parsedMotion = parseMotionFlag(rawStatus.motion_active);
    if (parsedMotion !== null) {
      liveMotion = parsedMotion;
    }
  }
  const indicatorMotion = liveMotion === null ? motionTriggered : liveMotion;
  const rawStopReason =
    typeof rawStatus.last_stop_reason === "string"
      ? rawStatus.last_stop_reason.trim()
      : "";
  const normalizedStopReason = rawStopReason.toLowerCase();
  const autoPaused = !capturing && !manualRecording && !autoRecordingEnabled;
  const disabled =
    autoPaused || (!capturing && normalizedStopReason === "shutdown");
  const indicatorState = capturing ? "active" : disabled ? "disabled" : "idle";
  let message;

  if (dom.recordingIndicator) {
    dom.recordingIndicator.dataset.manual = manualRecording ? "true" : "false";
  }

  if (capturing) {
    let detail = "";
    let startedLabel = "";
    if (event && typeof event === "object") {
      const startedEpoch = toFiniteOrNull(event.started_epoch);
      if (startedEpoch !== null) {
        const formatted = formatRecordingStartTime(startedEpoch);
        if (formatted) {
          startedLabel = formatted;
        }
      }
      if (!startedLabel && typeof event.started_at === "string" && event.started_at) {
        startedLabel = event.started_at;
      }
      const trigger = toFiniteOrNull(event.trigger_rms);
      if (trigger !== null) {
        detail = `Triggered @ ${Math.round(trigger)}`;
      } else if (typeof event.base_name === "string" && event.base_name) {
        detail = event.base_name;
      }
    }
    if (manualRecording) {
      message = startedLabel
        ? `Manual recording active since ${startedLabel}`
        : "Manual recording active";
    } else {
      if (motionTriggered && !manualRecording && !autoRecordingEnabled && motionOverrideEnabled) {
        message = startedLabel
          ? `Motion override recording since ${startedLabel}`
          : "Motion override recording";
      } else {
        message = startedLabel
          ? `Recording active since ${startedLabel}`
          : "Recording active";
        if (!autoRecordingEnabled && !motionTriggered) {
          if (motionOverrideEnabled) {
            message += " • Motion override armed";
          } else {
            message += " • Auto capture paused";
          }
        }
      }
    }
    if (detail) {
      message += ` • ${detail}`;
    }
  } else {
    if (manualRecording) {
      message = "Manual recording enabled";
    } else if (!autoRecordingEnabled) {
      message = "Auto capture paused";
      if (motionOverrideEnabled) {
        message += " • Motion override armed";
      }
    } else {
      message = disabled ? "Recording disabled" : "Recording idle";
    }
    const lastEvent = rawStatus.last_event;
    let detail = "";
    if (lastEvent && typeof lastEvent === "object") {
      const startedEpoch = toFiniteOrNull(lastEvent.started_epoch);
      const endedEpoch = toFiniteOrNull(lastEvent.ended_epoch);
      if (startedEpoch !== null) {
        const startedDate = new Date(startedEpoch * 1000);
        detail = `Last ${dateFormatter.format(startedDate)}`;
      } else if (typeof lastEvent.started_at === "string" && lastEvent.started_at) {
        detail = `Last ${lastEvent.started_at}`;
      } else if (endedEpoch !== null) {
        const endedDate = new Date(endedEpoch * 1000);
        detail = `Last ${dateFormatter.format(endedDate)}`;
      } else if (typeof lastEvent.base_name === "string" && lastEvent.base_name) {
        detail = `Last ${lastEvent.base_name}`;
      }
    }
    if (!detail && !disabled && rawStopReason) {
      detail = rawStopReason;
    }
    if (detail) {
      message += ` • ${detail}`;
    }
  }

  applyRecordingIndicator(indicatorState, message, { motion: indicatorMotion });
}

function setSplitEventDisabled(disabled, reason = "") {
  if (!dom.splitEvent) {
    return;
  }
  const button = dom.splitEvent;
  const nextDisabled = Boolean(disabled) || splitEventState.pending;
  if (button.disabled !== nextDisabled) {
    button.disabled = nextDisabled;
  }
  if (nextDisabled) {
    const message = splitEventState.pending ? "Split request in progress." : reason;
    if (message) {
      button.title = message;
    } else {
      button.removeAttribute("title");
    }
    button.setAttribute("aria-disabled", "true");
  } else {
    button.removeAttribute("title");
    button.removeAttribute("aria-disabled");
  }
}

function updateSplitEventButton(rawStatus) {
  if (!dom.splitEvent) {
    return;
  }
  if (splitEventState.pending) {
    setSplitEventDisabled(true, "Split request in progress.");
    return;
  }

  const status = rawStatus && typeof rawStatus === "object" ? rawStatus : state.captureStatus;
  if (!status || typeof status !== "object") {
    setSplitEventDisabled(true, "Recorder status unavailable.");
    return;
  }

  const serviceRunning = parseBoolean(status.service_running);
  if (!serviceRunning) {
    setSplitEventDisabled(true, "Recorder service offline.");
    return;
  }

  const event = status.event && typeof status.event === "object" ? status.event : null;
  let capturing = Boolean(status.capturing);
  if (!capturing && event && parseBoolean(event.in_progress)) {
    capturing = true;
  }

  if (!capturing) {
    setSplitEventDisabled(true, "Recorder idle.");
    return;
  }

  if (!event) {
    setSplitEventDisabled(true, "Active event details unavailable.");
    return;
  }

  setSplitEventDisabled(false);
}

function setSplitEventPending(pending) {
  const nextPending = Boolean(pending);
  if (splitEventState.pending === nextPending) {
    return;
  }
  updateSplitEventState((draft) => {
    draft.pending = nextPending;
  }, nextPending ? "split:pending" : "split:idle");
  if (!dom.splitEvent) {
    return;
  }
  if (nextPending) {
    const label = dom.splitEvent.dataset.pendingLabel || "Splitting…";
    dom.splitEvent.textContent = label;
    dom.splitEvent.setAttribute("aria-busy", "true");
    setSplitEventDisabled(true, "Split request in progress.");
  } else {
    const label = dom.splitEvent.dataset.defaultLabel || "Split Event";
    dom.splitEvent.textContent = label;
    dom.splitEvent.removeAttribute("aria-busy");
    updateSplitEventButton(state.captureStatus);
  }
}

async function requestSplitEvent() {
  if (!dom.splitEvent || splitEventState.pending || dom.splitEvent.disabled) {
    return;
  }
  setSplitEventPending(true);
  try {
    const response = await apiClient.fetch(SPLIT_ENDPOINT, { method: "POST" });
    if (!response.ok) {
      let message = `Split request failed (status ${response.status})`;
      try {
        const errorPayload = await response.json();
        if (errorPayload && typeof errorPayload === "object") {
          if (typeof errorPayload.reason === "string" && errorPayload.reason) {
            message = errorPayload.reason;
          } else if (typeof errorPayload.error === "string" && errorPayload.error) {
            message = errorPayload.error;
          }
        }
      } catch (jsonError) {
        try {
          const text = await response.text();
          if (text && text.trim()) {
            message = text.trim();
          }
        } catch (textError) {
          /* ignore text parse errors */
        }
      }
      throw new Error(message);
    }
    await fetchRecordings({ silent: true });
  } catch (error) {
    console.error("Split event request failed", error);
    const message = error instanceof Error && error.message ? error.message : "Unable to split event.";
    if (typeof window !== "undefined" && typeof window.alert === "function") {
      window.alert(message);
    }
  } finally {
    setSplitEventPending(false);
  }
}

function hideRmsIndicator() {
  if (!dom.rmsIndicator || !dom.rmsIndicatorValue) {
    return;
  }
  if (dom.rmsIndicator.dataset.preview === "true") {
    return;
  }
  if (dom.rmsIndicator.dataset.visible !== "false") {
    dom.rmsIndicator.dataset.visible = "false";
  }
  if (dom.rmsIndicator.dataset.source) {
    delete dom.rmsIndicator.dataset.source;
  }
  dom.rmsIndicator.setAttribute("aria-hidden", "true");
  dom.rmsIndicatorValue.textContent = "";
  rmsIndicatorState.visible = false;
  rmsIndicatorState.value = null;
  rmsIndicatorState.threshold = null;
  rmsIndicatorState.source = null;
}

function updateRmsIndicator(rawStatus) {
  if (!dom.rmsIndicator || !dom.rmsIndicatorValue) {
    return;
  }
<<<<<<< HEAD
  if (dom.rmsIndicator.dataset.preview === "true") {
=======
  if (rmsIndicatorState.source === "waveform") {
>>>>>>> 6d17f863
    return;
  }
  const status = rawStatus && typeof rawStatus === "object" ? rawStatus : null;
  const running = status ? parseBoolean(status.service_running) : false;
  const rmsValue = status ? toFiniteOrNull(status.current_rms) : null;
  const adaptiveThreshold = status ? toFiniteOrNull(status.adaptive_rms_threshold) : null;
  const adaptiveEnabled = status ? parseBoolean(status.adaptive_rms_enabled) : false;
  if (!running || rmsValue === null) {
    hideRmsIndicator();
    return;
  }
  const whole = Math.trunc(rmsValue);
  if (!Number.isFinite(whole)) {
    hideRmsIndicator();
    return;
  }
  const thresholdWhole =
    adaptiveEnabled && Number.isFinite(adaptiveThreshold)
      ? Math.trunc(adaptiveThreshold)
      : null;
  if (
    rmsIndicatorState.visible &&
    rmsIndicatorState.value === whole &&
    rmsIndicatorState.threshold === thresholdWhole
  ) {
    return;
  }
  if (thresholdWhole !== null && Number.isFinite(thresholdWhole)) {
    dom.rmsIndicatorValue.textContent = `${whole}/${thresholdWhole}`;
  } else {
    dom.rmsIndicatorValue.textContent = String(whole);
  }
  dom.rmsIndicator.dataset.visible = "true";
  dom.rmsIndicator.dataset.source = "status";
  dom.rmsIndicator.setAttribute("aria-hidden", "false");
  rmsIndicatorState.visible = true;
  rmsIndicatorState.value = whole;
  rmsIndicatorState.threshold = Number.isFinite(thresholdWhole) ? thresholdWhole : null;
  rmsIndicatorState.source = "status";
}

function handleFetchSuccess() {
  setAutoRefreshInterval(AUTO_REFRESH_INTERVAL_MS);
  updateOfflineState(false);
}

function handleFetchFailure() {
  setAutoRefreshInterval(OFFLINE_REFRESH_INTERVAL_MS);
  updateOfflineState(true);
}

function populateFilters() {
  syncFiltersPanel({
    dom,
    state,
    validTimeRanges: VALID_TIME_RANGES,
    clampLimitValue,
    persistFilters,
  });
}

function stringCompare(a, b) {
  return a.localeCompare(b, undefined, { sensitivity: "base", numeric: true });
}

function compareRecords(a, b) {
  const { key, direction } = state.sort;
  const dir = direction === "asc" ? 1 : -1;

  let result = 0;
  switch (key) {
    case "name":
      result = stringCompare(String(a.name ?? ""), String(b.name ?? ""));
      break;
    case "day":
      result = stringCompare(String(a.day ?? ""), String(b.day ?? ""));
      break;
    case "modified": {
      const left = getRecordStartSeconds(a);
      const right = getRecordStartSeconds(b);
      const leftVal = Number.isFinite(left) ? left : 0;
      const rightVal = Number.isFinite(right) ? right : 0;
      result = leftVal - rightVal;
      break;
    }
    case "duration": {
      const left = Number.isFinite(a.duration_seconds) ? a.duration_seconds : -1;
      const right = Number.isFinite(b.duration_seconds) ? b.duration_seconds : -1;
      result = left - right;
      break;
    }
    case "size_bytes": {
      const left = Number.isFinite(a.size_bytes) ? a.size_bytes : 0;
      const right = Number.isFinite(b.size_bytes) ? b.size_bytes : 0;
      result = left - right;
      break;
    }
    case "extension":
      result = stringCompare(String(a.extension ?? ""), String(b.extension ?? ""));
      break;
    default:
      result = 0;
      break;
  }

  if (result === 0 && key !== "name") {
    result = stringCompare(String(a.name ?? ""), String(b.name ?? ""));
  }

  return result * dir;
}

function getVisibleRecords() {
  const sorted = [...state.records].sort(compareRecords);
  if (state.partialRecord && !isRecycleView()) {
    const filtered = sorted.filter((entry) => entry.path !== state.partialRecord.path);
    return [state.partialRecord, ...filtered];
  }
  return sorted;
}

function getSelectableRecords() {
  return getVisibleRecords().filter((record) => record && !record.isPartial);
}

function findNearestSelectionAnchor(records, targetIndex) {
  let previous = { path: "", distance: Number.POSITIVE_INFINITY };
  for (let index = targetIndex - 1; index >= 0; index -= 1) {
    const candidate = records[index];
    if (!candidate || typeof candidate.path !== "string" || !candidate.path) {
      continue;
    }
    if (state.selections.has(candidate.path)) {
      previous = { path: candidate.path, distance: targetIndex - index };
      break;
    }
  }

  let next = { path: "", distance: Number.POSITIVE_INFINITY };
  for (let index = targetIndex + 1; index < records.length; index += 1) {
    const candidate = records[index];
    if (!candidate || typeof candidate.path !== "string" || !candidate.path) {
      continue;
    }
    if (state.selections.has(candidate.path)) {
      next = { path: candidate.path, distance: index - targetIndex };
      break;
    }
  }

  if (previous.path && next.path) {
    return previous.distance <= next.distance ? previous.path : next.path;
  }
  if (previous.path) {
    return previous.path;
  }
  if (next.path) {
    return next.path;
  }
  return "";
}

function resolveSelectionAnchor(targetPath) {
  if (typeof targetPath !== "string" || !targetPath) {
    return "";
  }

  const records = getSelectableRecords();
  if (!records.length) {
    return "";
  }

  const targetIndex = records.findIndex((record) => record && record.path === targetPath);
  if (targetIndex === -1) {
    return "";
  }

  const anchorCandidate = state.selectionAnchor;
  if (
    typeof anchorCandidate === "string" &&
    anchorCandidate &&
    anchorCandidate !== targetPath &&
    records.some((record) => record && record.path === anchorCandidate)
  ) {
    return anchorCandidate;
  }

  const focusCandidate = state.selectionFocus;
  if (
    typeof focusCandidate === "string" &&
    focusCandidate &&
    focusCandidate !== targetPath &&
    records.some((record) => record && record.path === focusCandidate)
  ) {
    return focusCandidate;
  }

  const nearest = findNearestSelectionAnchor(records, targetIndex);
  if (nearest && nearest !== targetPath) {
    return nearest;
  }

  return "";
}

function applySelectionRange(anchorPath, targetPath, shouldSelect) {
  if (typeof anchorPath !== "string" || !anchorPath) {
    return false;
  }
  if (typeof targetPath !== "string" || !targetPath) {
    return false;
  }
  const records = getSelectableRecords();
  const anchorIndex = records.findIndex((record) => record && record.path === anchorPath);
  const targetIndex = records.findIndex((record) => record && record.path === targetPath);
  if (anchorIndex === -1 || targetIndex === -1) {
    return false;
  }
  const start = Math.min(anchorIndex, targetIndex);
  const end = Math.max(anchorIndex, targetIndex);
  const updated = new Set(state.selections);
  let changed = false;
  for (let index = start; index <= end; index += 1) {
    const entry = records[index];
    if (!entry || typeof entry.path !== "string" || !entry.path) {
      continue;
    }
    if (shouldSelect) {
      if (!updated.has(entry.path)) {
        updated.add(entry.path);
        changed = true;
      }
    } else if (updated.delete(entry.path)) {
      changed = true;
    }
  }
  if (!changed) {
    return false;
  }
  state.selections = updated;
  return true;
}

function updateSortIndicators() {
  for (const button of dom.sortButtons) {
    const key = button.dataset.sortKey ?? "";
    const isActive = state.sort.key === key;
    button.dataset.active = isActive ? "true" : "false";
    button.dataset.direction = isActive ? state.sort.direction : "";
    const header = sortHeaderMap.get(key);
    if (header) {
      if (isActive) {
        header.dataset.sorted = "true";
        header.setAttribute(
          "aria-sort",
          state.sort.direction === "asc" ? "ascending" : "descending"
        );
      } else {
        header.dataset.sorted = "false";
        header.setAttribute("aria-sort", "none");
      }
    }
  }
}

function updateSelectionUI(records = null) {
  const visible = Array.isArray(records) ? records : getVisibleRecords();
  const selectable = visible.filter((record) => !record.isPartial);
  const isRecycle = isRecycleView();
  if (dom.tableBody) {
    const rows = dom.tableBody.querySelectorAll("tr");
    for (const row of rows) {
      if (!(row instanceof HTMLElement)) {
        continue;
      }
      const path = row.getAttribute("data-path");
      if (!path) {
        continue;
      }
      const checkbox = row.querySelector('input[type="checkbox"]');
      if (checkbox instanceof HTMLInputElement) {
        checkbox.checked = state.selections.has(path);
      }
    }
  }
  const selectedText = state.selections.size.toString();
  if (dom.selectedCount) {
    dom.selectedCount.textContent = selectedText;
  }
  dom.deleteSelected.disabled = isRecycle || state.selections.size === 0;
  if (dom.downloadSelected) {
    dom.downloadSelected.disabled = isRecycle || state.selections.size === 0;
  }
  if (dom.renameSelected) {
    dom.renameSelected.disabled =
      isRecycle || state.selections.size !== 1 || isRenameDialogPending();
  }
  if (dom.restoreSelected) {
    dom.restoreSelected.disabled = !isRecycle || state.selections.size === 0;
  }
  if (dom.purgeSelected) {
    dom.purgeSelected.disabled = !isRecycle || state.selections.size === 0;
  }

  if (!selectable.length) {
    dom.toggleAll.checked = false;
    dom.toggleAll.indeterminate = false;
    if (dom.toggleAll) {
      dom.toggleAll.disabled = true;
    }
    return;
  }

  if (dom.toggleAll) {
    dom.toggleAll.disabled = false;
  }

  let selectedVisible = 0;
  for (const record of selectable) {
    if (state.selections.has(record.path)) {
      selectedVisible += 1;
    }
  }

  dom.toggleAll.checked = selectedVisible === selectable.length;
  if (selectedVisible === 0 || selectedVisible === selectable.length) {
    dom.toggleAll.indeterminate = false;
  } else {
    dom.toggleAll.indeterminate = true;
  }

  if (typeof state.selectionAnchor === "string" && state.selectionAnchor) {
    const anchorExists = selectable.some(
      (record) => record && record.path === state.selectionAnchor,
    );
    if (!anchorExists) {
      const focusPath = state.selectionFocus;
      const focusExists = selectable.some(
        (record) => record && record.path === focusPath,
      );
      if (focusExists && focusPath) {
        state.selectionAnchor = focusPath;
      } else {
        const fallback = selectable.find((record) => state.selections.has(record.path));
        if (fallback && typeof fallback.path === "string") {
          state.selectionAnchor = fallback.path;
          state.selectionFocus = fallback.path;
        } else {
          state.selectionAnchor = "";
          if (state.selections.size === 0) {
            state.selectionFocus = "";
          }
        }
      }
    }
  } else if (state.selections.size === 0) {
    state.selectionFocus = "";
  }

  if (isRecycle) {
    syncRecycleSelectionFromPaths();
  }
}

function renderEmptyState(message) {
  renderClipListEmptyState(dom.tableBody, message);
}

function applyNowPlayingHighlight() {
  const rows = dom.tableBody.querySelectorAll("tr");
  rows.forEach((row) => {
    const path = row.getAttribute("data-path");
    if (!path) {
      row.classList.remove("active-row");
      return;
    }
    if (state.current && state.current.path === path) {
      row.classList.add("active-row");
    } else {
      row.classList.remove("active-row");
    }
  });
}

function getRawDownloadName(record) {
  if (!recordHasRawAudio(record)) {
    return "";
  }
  if (isRecycleBinRecord(record)) {
    const candidate =
      typeof record.recycleBinRawName === "string" && record.recycleBinRawName
        ? record.recycleBinRawName
        : "";
    return candidate;
  }
  const rawPath =
    record && typeof record.raw_audio_path === "string" ? record.raw_audio_path.trim() : "";
  if (!rawPath) {
    return "";
  }
  const parts = rawPath.split("/");
  return parts.length ? parts[parts.length - 1] : "";
}

function getProcessedDownloadName(record) {
  if (!record || typeof record.path !== "string" || !record.path) {
    return "";
  }
  const baseName =
    typeof record.name === "string" && record.name ? record.name : record.path;
  const extension =
    typeof record.extension === "string" && record.extension ? `.${record.extension}` : "";
  return `${baseName}${extension}`;
}

function resolveRecordDownloadName(record) {
  if (!record || typeof record.path !== "string" || !record.path) {
    return "";
  }
  const baseName = typeof record.name === "string" && record.name ? record.name : record.path;
  const rawActive = playbackSourceState.mode === "raw" && playbackSourceState.hasRaw;
  if (rawActive) {
    const rawName = getRawDownloadName(record);
    if (rawName) {
      return rawName;
    }
  }
  return getProcessedDownloadName(record);
}

function updatePlayerMeta(record) {
  const metaTarget = dom.playerMetaText || dom.playerMeta;
  if (!metaTarget) {
    return;
  }

  const hasRecord = Boolean(
    record && typeof record.path === "string" && record.path.trim() !== ""
  );
  if (!hasRecord) {
    metaTarget.textContent = "Select a recording to preview.";
    return;
  }

  const isPartial = Boolean(record.isPartial);
  const isRecycle = isRecycleBinRecord(record);
  const details = [];
  const triggerFlags = resolveTriggerFlags(record.trigger_sources);
  if (isPartial) {
    details.push("Recording in progress");
  }
  const extText = record.extension ? `.${record.extension}` : "";
  const nameText =
    typeof record.name === "string" && record.name ? record.name : record.path;
  if (isRecycle) {
    const baseDetails = [];
    const displayName = nameText || record.recycleBinId || "Recycle bin entry";
    baseDetails.push(`${displayName}${extText}`);
    if (record.original_path) {
      baseDetails.push(`Original: ${record.original_path}`);
    }
    const deletedText = formatIsoDateTime(record.deleted_at) || formatDate(record.deleted_at_epoch);
    if (deletedText) {
      baseDetails.push(`Deleted ${deletedText}`);
    }
    baseDetails.push(formatBytes(record.size_bytes));
    if (Number.isFinite(record.duration_seconds) && record.duration_seconds > 0) {
      baseDetails.push(formatDuration(record.duration_seconds));
    }
    if (record.restorable === false) {
      baseDetails.push("Destination in use");
    }
    metaTarget.textContent = `Filename: ${baseDetails.join(" • ")}`;
  } else {
    details.push(`${nameText}${extText}`);
    if (record.day) {
      details.push(record.day);
    }
    const startSeconds = getRecordStartSeconds(record);
    details.push(formatDate(startSeconds !== null ? startSeconds : record.modified));
    details.push(formatBytes(record.size_bytes));
    if (Number.isFinite(record.duration_seconds) && record.duration_seconds > 0) {
      details.push(formatDuration(record.duration_seconds));
    }
    if (isMotionTriggeredEvent(record)) {
      details.push("Motion event");
    }
    if (triggerFlags.manual) {
      details.push("Manual recording");
    }
    if (triggerFlags.split) {
      details.push("Split event");
    }
    if (triggerFlags.rmsVad) {
      details.push("RMS + VAD");
    }
    metaTarget.textContent = `Filename: ${details.join(" • ")}`;
  }
}

function ensurePreviewSectionOrder() {
  if (!dom.playerMeta || !dom.clipperContainer) {
    return;
  }

  const clipperParent = dom.clipperContainer.parentElement;
  if (!clipperParent) {
    return;
  }

  if (dom.playerMeta.parentElement !== clipperParent) {
    clipperParent.insertBefore(dom.playerMeta, dom.clipperContainer);
    return;
  }

  if (dom.playerMeta.nextElementSibling !== dom.clipperContainer) {
    clipperParent.insertBefore(dom.playerMeta, dom.clipperContainer);
  }
}

function layoutIsMobile() {
  if (mobileLayoutQuery) {
    return mobileLayoutQuery.matches;
  }
  return window.innerWidth <= 640;
}

function getTableColumnCount() {
  const headerRow = document.querySelector("#recordings-table thead tr");
  if (headerRow && headerRow.children.length > 0) {
    return headerRow.children.length;
  }
  const sampleRow = dom.tableBody ? dom.tableBody.querySelector("tr[data-path]") : null;
  if (sampleRow && sampleRow.children.length > 0) {
    return sampleRow.children.length;
  }
  return 1;
}

function findRowForRecord(record) {
  if (!record || !dom.tableBody) {
    return null;
  }
  const rows = dom.tableBody.querySelectorAll("tr[data-path]");
  for (const row of rows) {
    if (row.dataset.path === record.path) {
      return row;
    }
  }
  return null;
}

function restorePlayerCardHome() {
  if (!dom.playerCard || !playerCardHome) {
    return;
  }
  if (dom.playerCard.parentElement === playerCardHome) {
    return;
  }
  if (playerCardHomeAnchor && playerCardHomeAnchor.parentElement === playerCardHome) {
    playerCardHome.insertBefore(dom.playerCard, playerCardHomeAnchor);
  } else {
    playerCardHome.append(dom.playerCard);
  }
}

function detachPlayerCard() {
  if (!dom.playerCard) {
    return;
  }
  restorePlayerCardHome();
  if (playerPlacement.desktopRowElement && playerPlacement.desktopRowElement.parentElement) {
    playerPlacement.desktopRowElement.parentElement.removeChild(playerPlacement.desktopRowElement);
  }
  if (playerPlacement.mobileCell && playerPlacement.mobileCell.parentElement) {
    playerPlacement.mobileCell.parentElement.removeChild(playerPlacement.mobileCell);
  }
  dom.playerCard.hidden = true;
  dom.playerCard.dataset.active = "false";
  playerPlacement.mode = "hidden";
  playerPlacement.anchorPath = null;
  playerPlacement.desktopRowElement = null;
  playerPlacement.mobileCell = null;
}

function ensureDesktopRow() {
  if (!dom.playerCard) {
    return null;
  }
  if (!playerPlacement.desktopRowElement) {
    const row = document.createElement("tr");
    row.className = "player-row";
    const cell = document.createElement("td");
    cell.className = "player-cell";
    row.append(cell);
    playerPlacement.desktopRowElement = row;
  }
  const cell = playerPlacement.desktopRowElement.firstElementChild;
  if (cell instanceof HTMLTableCellElement) {
    cell.colSpan = getTableColumnCount();
    if (!cell.contains(dom.playerCard)) {
      cell.append(dom.playerCard);
    }
  }
  return playerPlacement.desktopRowElement;
}

function placePlayerCard(record, sourceRow = null) {
  if (!dom.playerCard || !record) {
    return;
  }
  let targetRow = sourceRow ?? findRowForRecord(record);
  if (targetRow && !targetRow.parentElement) {
    targetRow = findRowForRecord(record);
  }
  if (!targetRow || !targetRow.parentElement) {
    detachPlayerCard();
    return;
  }

  const isMobileLayout = layoutIsMobile();
  if (isMobileLayout) {
    const previousCell = playerPlacement.mobileCell;
    let container = targetRow.querySelector(".mobile-player-cell");
    if (!container) {
      container = document.createElement("td");
      container.className = "mobile-player-cell";
      container.colSpan = getTableColumnCount();
      const nameCell = targetRow.querySelector(".cell-name");
      if (nameCell) {
        targetRow.insertBefore(container, nameCell);
      } else {
        targetRow.insertBefore(container, targetRow.firstChild);
      }
    }
    if (!container.contains(dom.playerCard)) {
      container.append(dom.playerCard);
    }
    if (previousCell && previousCell !== container && previousCell.parentElement) {
      previousCell.parentElement.removeChild(previousCell);
    }
    if (playerPlacement.desktopRowElement && playerPlacement.desktopRowElement.parentElement) {
      playerPlacement.desktopRowElement.parentElement.removeChild(playerPlacement.desktopRowElement);
    }
    dom.playerCard.hidden = false;
    dom.playerCard.dataset.active = "true";
    playerPlacement.mode = "mobile";
    playerPlacement.anchorPath = record.path;
    playerPlacement.mobileCell = container;
    return;
  }

  const playerRow = ensureDesktopRow();
  if (!playerRow) {
    return;
  }
  if (playerPlacement.mobileCell && playerPlacement.mobileCell.parentElement) {
    playerPlacement.mobileCell.parentElement.removeChild(playerPlacement.mobileCell);
    playerPlacement.mobileCell = null;
  }
  const parent = targetRow.parentElement;
  const nextSibling = targetRow.nextSibling;
  if (nextSibling) {
    parent.insertBefore(playerRow, nextSibling);
  } else {
    parent.append(playerRow);
  }
  dom.playerCard.hidden = false;
  dom.playerCard.dataset.active = "true";
  playerPlacement.mode = "desktop";
  playerPlacement.anchorPath = record.path;
}

function syncPlayerPlacement() {
  if (!dom.playerCard) {
    return;
  }
  if (!state.current) {
    detachPlayerCard();
    return;
  }
  placePlayerCard(state.current);
}

function previewIsActive() {
  return Boolean(
    dom.playerCard &&
      dom.playerCard.dataset.active === "true" &&
      !dom.playerCard.hidden &&
      state.current,
  );
}

function resetAllPlayButtons() {
  if (!dom.tableBody) {
    return;
  }
  const rows = dom.tableBody.querySelectorAll("tr[data-path]");
  rows.forEach((row) => {
    row.classList.remove("active-row");
    const button = row.querySelector(
      "button.button-play, button.button-pause, button.button-stop",
    );
    if (!(button instanceof HTMLButtonElement)) {
      return;
    }
    button.classList.remove("button-pause");
    button.classList.remove("button-stop");
    button.classList.add("button-play");
    button.setAttribute("aria-pressed", "false");
    button.setAttribute("aria-label", "Play");
    button.textContent = "Play";
  });
}

function updatePlaybackSourceForRecord(record, { preserveMode = false } = {}) {
  const previousMode = normalizePlaybackSource(playbackSourceState.mode);
  const previousRawPath =
    typeof playbackSourceState.rawPath === "string" ? playbackSourceState.rawPath : "";
  const previousRecordPath =
    typeof playbackSourceState.recordPath === "string" ? playbackSourceState.recordPath : "";

  const hasRaw = recordHasRawAudio(record);
  let rawPath = "";
  if (hasRaw) {
    rawPath = recordRawAudioUrl(record) || "";
  }

  const nextRecordPath =
    record && typeof record.path === "string" ? record.path.trim() : "";
  const recordChanged = nextRecordPath !== previousRecordPath;

  playbackSourceState.hasRaw = hasRaw;
  playbackSourceState.rawPath = rawPath;
  playbackSourceState.recordPath = nextRecordPath;
  if (recordChanged) {
    playbackSourceState.pendingSeek = null;
    playbackSourceState.pendingPlay = false;
    playbackSourceState.suppressTransportReset = false;
  }

  let nextMode = hasRaw ? "raw" : "processed";
  if (preserveMode) {
    nextMode = previousMode === "raw" && hasRaw ? "raw" : "processed";
  }
  playbackSourceState.mode = nextMode;

  applyPlaybackSourceUi();

  return {
    previousMode,
    nextMode,
    hasRaw,
    rawPath,
    rawPathChanged: rawPath !== previousRawPath,
  };
}

function applyPlaybackSourceUi() {
  if (!dom.playbackSourceGroup) {
    return;
  }

  const record = state.current;
  const hasRecord = Boolean(
    record && typeof record === "object" && typeof record.path === "string" && record.path.trim() !== "",
  );
  const hasRaw = playbackSourceState.hasRaw;
  const activeMode = hasRecord
    ? playbackSourceState.mode === "raw" && hasRaw
      ? "raw"
      : "processed"
    : "processed";

  dom.playbackSourceGroup.hidden = !hasRecord;
  dom.playbackSourceGroup.dataset.active = hasRecord ? "true" : "false";
  dom.playbackSourceGroup.dataset.rawAvailable = hasRaw ? "true" : "false";
  dom.playbackSourceGroup.dataset.source = activeMode;

  if (dom.playbackSourceProcessed) {
    dom.playbackSourceProcessed.disabled = !hasRecord;
    if (dom.playbackSourceProcessed.classList) {
      dom.playbackSourceProcessed.classList.toggle("is-active", activeMode === "processed");
    }
    dom.playbackSourceProcessed.dataset.active = activeMode === "processed" ? "true" : "false";
    if (typeof dom.playbackSourceProcessed.setAttribute === "function") {
      dom.playbackSourceProcessed.setAttribute(
        "aria-pressed",
        activeMode === "processed" ? "true" : "false",
      );
    }
  }

  if (dom.playbackSourceRaw) {
    const rawEnabled = hasRecord && hasRaw;
    dom.playbackSourceRaw.disabled = !rawEnabled;
    if (dom.playbackSourceRaw.classList) {
      dom.playbackSourceRaw.classList.toggle("is-active", activeMode === "raw");
    }
    dom.playbackSourceRaw.dataset.active = activeMode === "raw" ? "true" : "false";
    if (typeof dom.playbackSourceRaw.setAttribute === "function") {
      dom.playbackSourceRaw.setAttribute("aria-pressed", activeMode === "raw" ? "true" : "false");
      if (rawEnabled) {
        dom.playbackSourceRaw.removeAttribute("aria-disabled");
      } else {
        dom.playbackSourceRaw.setAttribute("aria-disabled", "true");
      }
    }
  }

  if (dom.playbackSourceActive) {
    dom.playbackSourceActive.textContent =
      PLAYBACK_SOURCE_LABELS[activeMode] || PLAYBACK_SOURCE_LABELS.processed;
  }

  if (dom.playbackSourceHint) {
    dom.playbackSourceHint.hidden = !hasRecord || hasRaw;
  }
}

function setPlaybackSource(mode, options = {}) {
  const { userInitiated = false, force = false, allowFallback = true } = options;
  const sanitized = normalizePlaybackSource(mode);
  const record = state.current;

  if (!record || !dom.player) {
    playbackSourceState.mode = "processed";
    playbackSourceState.hasRaw = false;
    playbackSourceState.rawPath = "";
    playbackSourceState.recordPath = "";
    playbackSourceState.pendingSeek = null;
    playbackSourceState.pendingPlay = false;
    playbackSourceState.suppressTransportReset = false;
    applyPlaybackSourceUi();
    return;
  }

  if (sanitized === "raw" && !playbackSourceState.hasRaw) {
    playbackSourceState.mode = "processed";
    applyPlaybackSourceUi();
    if (userInitiated && dom.playbackSourceHint) {
      dom.playbackSourceHint.hidden = false;
    }
    return;
  }

  const currentMode = normalizePlaybackSource(playbackSourceState.mode);
  if (currentMode === sanitized && !force) {
    applyPlaybackSourceUi();
    return;
  }

  const targetUrl = resolvePlaybackSourceUrl(record, {
    source: sanitized,
    allowFallback,
  });
  if (!targetUrl) {
    if (sanitized === "raw" && allowFallback) {
      playbackSourceState.mode = "processed";
      applyPlaybackSourceUi();
    }
    return;
  }

  const currentTime = Number.isFinite(dom.player.currentTime) ? dom.player.currentTime : 0;
  const wasPlaying = !dom.player.paused && !dom.player.ended;

  playbackSourceState.mode = sanitized;
  playbackSourceState.pendingSeek = currentTime;
  playbackSourceState.pendingPlay = wasPlaying;
  playbackSourceState.suppressTransportReset = true;

  applyPlaybackSourceUi();

  const cleanup = () => {
    dom.player.removeEventListener("loadedmetadata", handleLoaded);
    dom.player.removeEventListener("error", handleError);
  };

  const handleLoaded = () => {
    cleanup();
    playbackSourceState.suppressTransportReset = false;
    if (playbackSourceState.pendingSeek !== null) {
      let seekTime = playbackSourceState.pendingSeek;
      const duration = Number.isFinite(dom.player.duration) ? dom.player.duration : Number.NaN;
      if (Number.isFinite(duration) && duration > 0) {
        seekTime = clamp(seekTime, 0, Math.max(duration - 0.02, 0));
      }
      try {
        dom.player.currentTime = seekTime;
      } catch (error) {
        /* ignore seek errors */
      }
    }
    if (playbackSourceState.pendingPlay) {
      dom.player.play().catch(() => undefined);
    }
    playbackSourceState.pendingSeek = null;
    playbackSourceState.pendingPlay = false;
    updateTransportProgressUI();
    updateCursorFromPlayer();
  };

  const handleError = () => {
    cleanup();
    playbackSourceState.suppressTransportReset = false;
    playbackSourceState.pendingSeek = null;
    playbackSourceState.pendingPlay = false;
    if (sanitized === "raw" && allowFallback) {
      setPlaybackSource("processed", { force: true, allowFallback: false });
    } else {
      applyPlaybackSourceUi();
    }
  };

  dom.player.addEventListener("loadedmetadata", handleLoaded);
  dom.player.addEventListener("error", handleError);

  playbackState.resetOnLoad = false;
  playbackState.enforcePauseOnLoad = !wasPlaying;
  dom.player.src = targetUrl;
  dom.player.load();
  if (!wasPlaying) {
    try {
      dom.player.pause();
    } catch (error) {
      /* ignore pause errors */
    }
  }
  updateTransportAvailability();
}

function getPlaybackSourceState() {
  return {
    mode: playbackSourceState.mode,
    hasRaw: playbackSourceState.hasRaw,
    rawPath: playbackSourceState.rawPath,
  };
}

function setNowPlaying(record, options = {}) {
  const { autoplay = true, resetToStart = true, sourceRow = null } = options;
  const previous = state.current;
  const samePath = Boolean(previous && record && previous.path === record.path);
  const recordChanged = samePath && recordMetadataChanged(previous, record);
  const sameRecord = samePath && !recordChanged;
  const recordIsRecycle = isRecycleBinRecord(record);

  cancelKeyboardJog();

  playbackState.pausedViaSpacebar.delete(dom.player);
  transportState.scrubbing = false;
  transportState.scrubWasPlaying = false;

  if (!sameRecord && dom.player) {
    try {
      dom.player.pause();
    } catch (error) {
      /* ignore pause errors */
    }

    resetAllPlayButtons();
  }

  state.current = record;
  if (record) {
    holdPreviewRefresh();
  } else {
    releasePreviewRefresh();
  }
  setTransportActive(Boolean(record));
  if (!record) {
    updatePlaybackSourceForRecord(null);
    clipper.initialize(null);
    updatePlayerMeta(null);
    detachPlayerCard();
    playbackState.resetOnLoad = false;
    playbackState.enforcePauseOnLoad = false;
    try {
      dom.player.pause();
    } catch (error) {
      /* ignore pause errors */
    }
    dom.player.removeAttribute("src");
    resetWaveform();
    applyNowPlayingHighlight();
    if (dom.playerCard) {
      dom.playerCard.dataset.context = "recordings";
    }
    resetTransportUi();
    updateTransportAvailability();
    return;
  }

  updatePlaybackSourceForRecord(record, { preserveMode: sameRecord });

  if (dom.playerCard) {
    dom.playerCard.dataset.context = recordIsRecycle ? "recycle-bin" : "recordings";
  }
  ensurePreviewSectionOrder();
  updatePlayerMeta(record);
  if (!sameRecord) {
    clipper.initialize(record);
  }
  applyNowPlayingHighlight();
  placePlayerCard(record, sourceRow);

  if (sameRecord) {
    playbackState.resetOnLoad = false;
    playbackState.enforcePauseOnLoad = !autoplay;
    if (resetToStart) {
      try {
        dom.player.currentTime = 0;
      } catch (error) {
        /* ignore seek errors */
      }
      updateCursorFromPlayer();
    }
    if (autoplay) {
      dom.player.play().catch(() => undefined);
    } else {
      try {
        dom.player.pause();
      } catch (error) {
        /* ignore pause errors */
      }
    }
    updateWaveformMarkers();
    updateTransportAvailability();
    return;
  }

  playbackState.resetOnLoad = resetToStart;
  playbackState.enforcePauseOnLoad = !autoplay;

  const url = resolvePlaybackSourceUrl(record, {
    source: playbackSourceState.mode,
  });
  if (url) {
    dom.player.src = url;
  } else {
    dom.player.removeAttribute("src");
  }
  dom.player.load();
  if (resetToStart) {
    try {
      dom.player.currentTime = 0;
    } catch (error) {
      /* ignore seek errors */
    }
  }
  if (autoplay) {
    dom.player.play().catch(() => {
      /* ignore autoplay failures */
    });
  } else {
    try {
      dom.player.pause();
    } catch (error) {
      /* ignore pause errors */
    }
  }

  setWaveformMarker(dom.waveformTriggerMarker, null, null);
  setWaveformMarker(dom.waveformMotionStartMarker, null, null);
  setWaveformMarker(dom.waveformMotionEndMarker, null, null);
  setWaveformMarker(dom.waveformReleaseMarker, null, null);
  loadWaveform(record);
  updateTransportAvailability();
}

function renderRecords(options = {}) {
  const { force = false } = options;
  if (!dom.tableBody) {
    return;
  }
  const previewHeld = isPreviewRefreshHeld();
  if (!force && previewHeld) {
    markPreviewRefreshPending();
    return;
  }
  if (!force || !previewHeld) {
    previewRefreshPending = false;
  }

  clearPendingSelectionRange();

  const shouldPreservePreview =
    previewIsActive() &&
    dom.playerCard &&
    (playerPlacement.mode === "desktop" || playerPlacement.mode === "mobile");
  if (shouldPreservePreview) {
    restorePlayerCardHome();
  }

  dom.tableBody.innerHTML = "";
  pruneHoveredInteractiveElements();

  const records = getVisibleRecords();

  if (!records.length) {
    const emptyMessage = isRecycleView()
      ? "No recordings in the recycle bin."
      : "No recordings match the selected filters.";
    renderEmptyState(emptyMessage);
    updateSelectionUI(records);
    applyNowPlayingHighlight();
    syncPlayerPlacement();
    return;
  }

  const clipListContext = {
    state,
    resolveTriggerFlags,
    isMotionTriggeredEvent,
    getRecordStartSeconds,
    formatDate,
    formatDuration,
    formatBytes,
    ensureTriggerBadge,
    recordAudioUrl,
    recordRawAudioUrl,
    recordHasRawAudio,
    getRawDownloadName,
    getProcessedDownloadName,
    resolvePlaybackSourceUrl,
    resolveRecordDownloadName,
    handleSaveRecord,
    handleUnsaveRecord,
    openRenameDialog,
    requestRecordDeletion,
    resolveSelectionAnchor,
    applySelectionRange,
    updateSelectionUI,
    applyNowPlayingHighlight,
    setNowPlaying,
    getPendingSelectionRange,
    setPendingSelectionRange,
    clearPendingSelectionRange,
  };

  for (const record of records) {
    const row = buildClipListRow(record, clipListContext);
    dom.tableBody.append(row);
  }

  applyNowPlayingHighlight();
  updateSelectionUI(records);
  syncPlayerPlacement();
  updatePaginationControls();
}

function ensureRecordMobileMeta(row) {
  if (!row) {
    return null;
  }
  let container = row.querySelector(".record-mobile-meta");
  if (container) {
    return container;
  }
  const nameCell = row.querySelector(".cell-name");
  if (!nameCell) {
    return null;
  }
  container = document.createElement("div");
  container.className = "record-mobile-meta";
  const title = nameCell.querySelector(".record-title");
  if (title && title.nextSibling) {
    nameCell.insertBefore(container, title.nextSibling);
  } else {
    nameCell.append(container);
  }
  return container;
}

function ensureRecordMobileSubtext(row) {
  if (!row) {
    return null;
  }
  let container = row.querySelector(".record-mobile-subtext");
  if (container) {
    return container;
  }
  const nameCell = row.querySelector(".cell-name");
  if (!nameCell) {
    return null;
  }
  container = document.createElement("div");
  container.className = "record-mobile-subtext";
  const meta = nameCell.querySelector(".record-mobile-meta");
  if (meta && meta.nextSibling) {
    nameCell.insertBefore(container, meta.nextSibling);
  } else {
    nameCell.append(container);
  }
  return container;
}function updateInProgressRecordRow(record) {
  if (!record || typeof record.path !== "string" || !record.path) {
    return false;
  }
  if (!dom.tableBody) {
    return false;
  }
  const row = findRowForRecord(record);
  if (!row) {
    return false;
  }

  row.dataset.recordingState = "in-progress";
  row.classList.add("record-in-progress");

  const isMotion = isMotionTriggeredEvent(record);
  const triggerFlags = resolveTriggerFlags(record.trigger_sources);
  if (isMotion) {
    row.dataset.motion = "true";
  } else if (row.dataset.motion) {
    delete row.dataset.motion;
  }

  const dayText = record.day || "—";
  const updatedSeconds = getRecordStartSeconds(record);
  const updatedText = formatDate(
    updatedSeconds !== null ? updatedSeconds : record.modified,
  );
  const durationText = formatDuration(record.duration_seconds);
  const sizeText = formatBytes(record.size_bytes);

  const dayCell = row.querySelector(".cell-day");
  if (dayCell) {
    dayCell.textContent = dayText;
  }
  const updatedCell = row.querySelector(".cell-updated");
  if (updatedCell) {
    updatedCell.textContent = updatedText;
  }
  const durationCell = row.querySelector(".cell-duration");
  if (durationCell) {
    durationCell.textContent = durationText;
  }
  const sizeCell = row.querySelector(".cell-size");
  if (sizeCell) {
    sizeCell.textContent = sizeText;
  }

  const nameCell = row.querySelector(".cell-name");
  if (nameCell) {
    const nameTitle = nameCell.querySelector(".record-title");
    if (nameTitle) {
      let motionBadge = nameTitle.querySelector(".badge-motion");
      if (isMotion) {
        if (!motionBadge) {
          motionBadge = document.createElement("span");
          motionBadge.className = "badge badge-motion";
          motionBadge.textContent = "Motion";
          const spacer = document.createTextNode(" ");
          nameTitle.append(spacer, motionBadge);
        }
      } else if (motionBadge) {
        const previousSibling = motionBadge.previousSibling;
        motionBadge.remove();
        if (
          previousSibling &&
          previousSibling.nodeType === Node.TEXT_NODE &&
          !previousSibling.textContent.trim()
        ) {
          previousSibling.remove();
        }
      }
    }
    ensureTriggerBadge(
      nameTitle,
      "manual",
      "Manual",
      "badge-trigger-manual",
      triggerFlags.manual,
    );
    ensureTriggerBadge(
      nameTitle,
      "split",
      "Split",
      "badge-trigger-split",
      triggerFlags.split,
    );
    ensureTriggerBadge(
      nameTitle,
      "rmsvad",
      "RMS + VAD",
      "badge-trigger-rmsvad",
      triggerFlags.rmsVad,
    );
  }

  const needsDurationPill = Boolean(durationText && durationText !== "--");
  const needsSizePill = Boolean(sizeText);
  if (
    isMotion ||
    needsDurationPill ||
    needsSizePill ||
    row.querySelector(".record-mobile-meta")
  ) {
    const metaContainer =
      isMotion || needsDurationPill || needsSizePill
        ? ensureRecordMobileMeta(row)
        : row.querySelector(".record-mobile-meta");
    if (metaContainer) {
      updateMetaPill(
        metaContainer,
        "duration",
        needsDurationPill ? `Length ${durationText}` : "",
      );
      updateMetaPill(
        metaContainer,
        "size",
        needsSizePill ? `Size ${sizeText}` : "",
      );
      updateMetaPill(
        metaContainer,
        "motion",
        isMotion ? "Motion event" : "",
        "meta-pill motion-pill",
      );
      updateMetaPill(
        metaContainer,
        "manual-trigger",
        triggerFlags.manual ? "Manual" : "",
        "meta-pill manual-pill",
      );
      updateMetaPill(
        metaContainer,
        "split-trigger",
        triggerFlags.split ? "Split event" : "",
        "meta-pill split-pill",
      );
      updateMetaPill(
        metaContainer,
        "rmsvad-trigger",
        triggerFlags.rmsVad ? "RMS + VAD" : "",
        "meta-pill rmsvad-pill",
      );
      if (!metaContainer.childElementCount) {
        metaContainer.remove();
      }
    }
  }

  const updatedSubtext = updatedText && updatedText !== "--" ? updatedText : "";
  const needsSubtext = Boolean(record.day) || Boolean(updatedSubtext);
  if (needsSubtext || row.querySelector(".record-mobile-subtext")) {
    const subtextContainer = needsSubtext
      ? ensureRecordMobileSubtext(row)
      : row.querySelector(".record-mobile-subtext");
    if (subtextContainer) {
      updateSubtextSpan(subtextContainer, "day", record.day || "");
      updateSubtextSpan(subtextContainer, "updated", updatedSubtext);
      const legacyExtension = subtextContainer.querySelector('[data-subtext-role="extension"]');
      if (legacyExtension && typeof legacyExtension.remove === "function") {
        legacyExtension.remove();
      }
      if (!subtextContainer.childElementCount) {
        subtextContainer.remove();
      }
    }
  }

  const statusLabel = row.querySelector(".in-progress-label");
  if (statusLabel) {
    statusLabel.textContent = record.inProgress ? "Recording…" : "Finalizing";
  }

  return true;
}

async function handleSaveRecord(record, button) {
  if (!record || typeof record.path !== "string" || !record.path) {
    return;
  }

  let previousLabel = "";
  if (button instanceof HTMLButtonElement) {
    previousLabel = button.textContent || "";
    button.disabled = true;
    button.textContent = "Saving…";
  }

  try {
    const response = await apiClient.fetch(apiPath("/api/recordings/save"), {
      method: "POST",
      headers: {
        "Content-Type": "application/json",
      },
      body: JSON.stringify({ items: [record.path] }),
    });
    if (!response.ok) {
      throw new Error(`Request failed with status ${response.status}`);
    }
    await response.json();
    await fetchRecordings({ silent: false, force: true });
  } catch (error) {
    console.error("Unable to save recording", error);
    if (button instanceof HTMLButtonElement) {
      button.disabled = false;
      button.textContent = previousLabel || "Save";
    }
    return;
  }

  if (button instanceof HTMLButtonElement) {
    button.disabled = false;
    button.textContent = previousLabel || "Save";
  }
}

async function handleUnsaveRecord(record, button) {
  if (!record || typeof record.path !== "string" || !record.path) {
    return;
  }

  let previousLabel = "";
  if (button instanceof HTMLButtonElement) {
    previousLabel = button.textContent || "";
    button.disabled = true;
    button.textContent = "Unsaving…";
  }

  try {
    const response = await apiClient.fetch(apiPath("/api/recordings/unsave"), {
      method: "POST",
      headers: {
        "Content-Type": "application/json",
      },
      body: JSON.stringify({ items: [record.path] }),
    });
    if (!response.ok) {
      throw new Error(`Request failed with status ${response.status}`);
    }
    await response.json();
    await fetchRecordings({ silent: false, force: true });
  } catch (error) {
    console.error("Unable to unsave recording", error);
    if (button instanceof HTMLButtonElement) {
      button.disabled = false;
      button.textContent = previousLabel || "Unsave";
    }
    return;
  }

  if (button instanceof HTMLButtonElement) {
    button.disabled = false;
    button.textContent = previousLabel || "Unsave";
  }
}

function updateStats() {
  const counts = state.collectionCounts || {};
  const recentCount = Number.isFinite(counts.recent) ? counts.recent : 0;
  const savedCount = Number.isFinite(counts.saved) ? counts.saved : 0;
  const recycleCount = Number.isFinite(counts.recycle) ? counts.recycle : 0;
  if (dom.recordingCountRecent) {
    dom.recordingCountRecent.textContent = recentCount.toString();
  }
  if (dom.recordingCountSaved) {
    dom.recordingCountSaved.textContent = savedCount.toString();
  }
  if (dom.recordingCountRecycle) {
    dom.recordingCountRecycle.textContent = recycleCount.toString();
  }

  const recentUsed = Number.isFinite(state.storage.recordings)
    ? state.storage.recordings
    : 0;
  const savedUsed = Number.isFinite(state.storage.saved) ? state.storage.saved : 0;
  const recycleBinUsed = Number.isFinite(state.storage.recycleBin)
    ? state.storage.recycleBin
    : 0;
  const totalUsed = recentUsed + savedUsed + recycleBinUsed;
  const diskTotal = Number.isFinite(state.storage.total) && state.storage.total > 0
    ? state.storage.total
    : null;
  const diskFree = Number.isFinite(state.storage.free) && state.storage.free >= 0
    ? state.storage.free
    : null;
  const diskUsed = Number.isFinite(state.storage.diskUsed) && state.storage.diskUsed >= 0
    ? state.storage.diskUsed
    : null;

  const hasCapacity = diskTotal !== null || diskFree !== null;
  const effectiveTotal = hasCapacity
    ? diskTotal ?? totalUsed + Math.max(diskFree ?? 0, 0)
    : null;
  if (hasCapacity && Number.isFinite(effectiveTotal) && effectiveTotal > 0) {
    dom.storageUsageText.textContent = `${formatBytes(totalUsed)} of ${formatBytes(effectiveTotal)}`;
  } else if (hasCapacity) {
    dom.storageUsageText.textContent = `${formatBytes(totalUsed)} of ${formatBytes(Math.max(totalUsed, 0))}`;
  } else {
    dom.storageUsageText.textContent = formatBytes(totalUsed);
  }

  let freeHint = diskFree;
  if (freeHint === null && diskTotal !== null) {
    if (diskUsed !== null) {
      freeHint = Math.max(diskTotal - diskUsed, 0);
    } else {
      freeHint = Math.max(diskTotal - totalUsed, 0);
    }
  }
  if (Number.isFinite(freeHint)) {
    const parts = [`Free space: ${formatBytes(freeHint)}`];
    if (recycleBinUsed > 0 || savedUsed > 0) {
      const usageParts = [];
      usageParts.push(`Recycle bin: ${formatBytes(recycleBinUsed)}`);
      usageParts.push(`Saved: ${formatBytes(savedUsed)}`);
      parts.push(usageParts.join(" • "));
    }
    dom.storageHint.textContent = parts.join(" • ");
  } else {
    dom.storageHint.textContent = "Free space: --";
  }

  const progress = hasCapacity && Number.isFinite(effectiveTotal) && effectiveTotal > 0
    ? clamp((totalUsed / effectiveTotal) * 100, 0, 100)
    : 0;
  dom.storageProgress.style.width = `${progress}%`;
}

function updatePaginationControls() {
  const isRecycle = isRecycleView();
  const limit = clampLimitValue(state.filters.limit);
  const total = Number.isFinite(state.total) && state.total > 0 ? Math.trunc(state.total) : 0;
  const offset = isRecycle ? 0 : Number.isFinite(state.offset) ? Math.max(0, Math.trunc(state.offset)) : 0;
  const visibleCount = Array.isArray(state.records) ? state.records.length : 0;
  const collectionLabel = isRecycle
    ? "recycled recordings"
    : state.collection === "saved"
      ? "saved recordings"
      : "recordings";

  if (dom.resultsSummary) {
    let summary = "";
    if ((fetchInFlight || !state.lastUpdated) && total === 0 && visibleCount === 0) {
      summary = `Loading ${collectionLabel}…`;
    } else if (connectionState.offline && total === 0 && visibleCount === 0) {
      summary = `Unable to load ${collectionLabel}.`;
    } else if (total === 0) {
      summary = isRecycle
        ? "No recordings in the recycle bin."
        : Boolean(state.filters.search || state.filters.day || state.filters.timeRange)
          ? `No ${collectionLabel} match the selected filters.`
          : `No ${collectionLabel} available.`;
    } else if (isRecycle) {
      const sizeHint = state.filteredSize > 0 ? formatBytes(state.filteredSize) : null;
      summary = `Showing ${visibleCount} ${collectionLabel}${sizeHint ? ` • ${sizeHint} total` : ""}`;
    } else if (visibleCount === 0) {
      summary = `No ${collectionLabel} on this page.`;
    } else {
      const start = offset + 1;
      const end = Math.min(offset + visibleCount, total);
      const sizeHint = state.filteredSize > 0 ? formatBytes(state.filteredSize) : null;
      summary = `Showing ${start}–${end} of ${total} ${collectionLabel}${
        sizeHint ? ` • ${sizeHint} total` : ""
      }`;
    }
    dom.resultsSummary.textContent = summary;
  }

  if (dom.paginationControls) {
    dom.paginationControls.hidden = isRecycle || total <= limit;
  }

  if (dom.paginationStatus) {
    if (isRecycle) {
      dom.paginationStatus.textContent = "Page 1 of 1";
    } else {
      const totalPages = total > 0 ? Math.max(Math.ceil(total / limit), 1) : 1;
      const currentPage = total > 0 ? Math.min(Math.floor(offset / limit) + 1, totalPages) : 1;
      dom.paginationStatus.textContent = `Page ${currentPage} of ${totalPages}`;
    }
  }

  if (dom.pagePrev) {
    dom.pagePrev.disabled = isRecycle || offset <= 0 || total === 0;
  }

  if (dom.pageNext) {
    const hasNext = !isRecycle && total > 0 && offset + visibleCount < total;
    dom.pageNext.disabled = !hasNext;
  }
}

function updateCollectionUI() {
  if (dom.recordingsHeading) {
    dom.recordingsHeading.textContent =
      state.collection === "saved"
        ? "Saved recordings"
        : state.collection === "recycle"
          ? "Recycle bin"
          : "Recent recordings";
  }
  const recentTab = dom.recordingsTabRecent;
  const savedTab = dom.recordingsTabSaved;
  const recycleTab = dom.recordingsTabRecycle;
  if (recentTab) {
    const active = state.collection === "recent";
    recentTab.classList.toggle("active", active);
    recentTab.dataset.active = active ? "true" : "false";
    recentTab.setAttribute("aria-selected", active ? "true" : "false");
  }
  if (savedTab) {
    const active = state.collection === "saved";
    savedTab.classList.toggle("active", active);
    savedTab.dataset.active = active ? "true" : "false";
    savedTab.setAttribute("aria-selected", active ? "true" : "false");
  }
  if (recycleTab) {
    const active = state.collection === "recycle";
    recycleTab.classList.toggle("active", active);
    recycleTab.dataset.active = active ? "true" : "false";
    recycleTab.setAttribute("aria-selected", active ? "true" : "false");
  }
  updateActionVisibility();
}

function updateActionVisibility() {
  const isRecycle = isRecycleView();
  if (dom.downloadSelected) {
    dom.downloadSelected.hidden = isRecycle;
  }
  if (dom.renameSelected) {
    dom.renameSelected.hidden = isRecycle;
  }
  if (dom.deleteSelected) {
    dom.deleteSelected.hidden = isRecycle;
  }
  if (dom.restoreSelected) {
    dom.restoreSelected.hidden = !isRecycle;
  }
  if (dom.purgeSelected) {
    dom.purgeSelected.hidden = !isRecycle;
  }
}

function hideWaveformRms() {
<<<<<<< HEAD
  if (!dom.rmsIndicator || !dom.rmsIndicatorValue) {
    return;
  }
  if (!previewIsActive()) {
    delete dom.rmsIndicator.dataset.preview;
    hideRmsIndicator();
    return;
  }
  dom.rmsIndicator.dataset.preview = "true";
  dom.rmsIndicator.dataset.visible = "false";
  dom.rmsIndicator.setAttribute("aria-hidden", "true");
  dom.rmsIndicatorValue.textContent = "--";
  dom.rmsIndicatorValue.setAttribute("aria-hidden", "true");
=======
  hideRmsIndicator();
>>>>>>> 6d17f863
}

function updateWaveformRms() {
  if (!dom.rmsIndicator || !dom.rmsIndicatorValue) {
<<<<<<< HEAD
    return;
  }
  if (!previewIsActive()) {
    hideWaveformRms();
=======
>>>>>>> 6d17f863
    return;
  }
  const containerReady = Boolean(dom.waveformContainer && !dom.waveformContainer.hidden);
  const values = waveformState.rmsValues;
  const peakScale = Number.isFinite(waveformState.peakScale) && waveformState.peakScale > 0
    ? waveformState.peakScale
    : null;
  if (!containerReady || !values || values.length === 0 || peakScale === null) {
    hideWaveformRms();
    return;
  }
  const clampedFraction = clamp(waveformState.lastFraction, 0, 1);
  const index = Math.min(values.length - 1, Math.floor(clampedFraction * values.length));
  if (!Number.isFinite(index) || index < 0 || index >= values.length) {
    hideWaveformRms();
    return;
  }
  const ratio = values[index];
  if (!Number.isFinite(ratio) || ratio < 0) {
    hideWaveformRms();
    return;
  }
  const amplitude = ratio * peakScale;
  if (!Number.isFinite(amplitude) || amplitude < 0) {
    hideWaveformRms();
    return;
  }
  const rounded = Math.round(amplitude);
  const formatted = rounded.toLocaleString();
<<<<<<< HEAD
  dom.rmsIndicator.dataset.preview = "true";
  dom.rmsIndicator.dataset.visible = "true";
  dom.rmsIndicator.setAttribute("aria-hidden", "false");
  dom.rmsIndicatorValue.textContent = formatted;
  dom.rmsIndicatorValue.setAttribute("aria-hidden", "false");
=======
  if (
    rmsIndicatorState.source === "waveform" &&
    rmsIndicatorState.visible &&
    rmsIndicatorState.value === rounded
  ) {
    return;
  }
  dom.rmsIndicator.dataset.visible = "true";
  dom.rmsIndicator.dataset.source = "waveform";
  dom.rmsIndicator.setAttribute("aria-hidden", "false");
  dom.rmsIndicatorValue.textContent = formatted;
  rmsIndicatorState.visible = true;
  rmsIndicatorState.value = rounded;
  rmsIndicatorState.threshold = null;
  rmsIndicatorState.source = "waveform";
>>>>>>> 6d17f863
}

function seekToEventStart() {
  if (!previewIsActive() || !dom.player) {
    return false;
  }
  try {
    dom.player.currentTime = 0;
  } catch (error) {
    return false;
  }
  updateCursorFromPlayer();
  return true;
}

function seekToEventEnd() {
  if (!previewIsActive() || !dom.player) {
    return false;
  }
  const duration = getPlayerDurationSeconds();
  if (!Number.isFinite(duration) || duration <= 0) {
    return false;
  }
  try {
    dom.player.currentTime = duration;
  } catch (error) {
    return false;
  }
  updateCursorFromPlayer();
  return true;
}

function seekBySeconds(offsetSeconds) {
  if (!previewIsActive() || !dom.player || !Number.isFinite(offsetSeconds) || offsetSeconds === 0) {
    return false;
  }
  const duration = getPlayerDurationSeconds();
  if (!Number.isFinite(duration) || duration <= 0) {
    return false;
  }
  const currentTime = Number.isFinite(dom.player.currentTime) ? dom.player.currentTime : 0;
  const nextTime = clamp(currentTime + offsetSeconds, 0, duration);
  try {
    dom.player.currentTime = nextTime;
  } catch (error) {
    return false;
  }
  updateCursorFromPlayer();
  return true;
}

function isMediaElement(value) {
  if (!value) {
    return false;
  }
  if (typeof HTMLMediaElement === "undefined") {
    return typeof value.pause === "function" && typeof value.play === "function";
  }
  return value instanceof HTMLMediaElement;
}

function getControllableAudioPlayers() {
  const players = [];
  if (isMediaElement(dom.player)) {
    players.push(dom.player);
  }
  if (isMediaElement(dom.liveAudio)) {
    players.push(dom.liveAudio);
  }
  return players;
}

function hasPlayableSource(media) {
  if (!media) {
    return false;
  }
  if (typeof media.currentSrc === "string" && media.currentSrc.trim() !== "") {
    return true;
  }
  if (typeof media.src === "string") {
    const src = media.src.trim();
    if (src !== "" && src !== window.location.href) {
      return true;
    }
  }
  return false;
}

function shouldIgnoreSpacebarTarget(target) {
  if (!(target instanceof Element)) {
    return false;
  }
  if (target.isContentEditable) {
    return true;
  }
  const interactiveSelector =
    "input, textarea, select, button, [role='button'], [role='textbox'], [role='combobox'], [role='listbox'], a[href], summary";
  if (target.closest(interactiveSelector)) {
    return true;
  }
  const tagName = target.tagName;
  return tagName === "AUDIO" || tagName === "VIDEO";
}

function shouldIgnoreRecordDeletionTarget(target) {
  if (!(target instanceof Element)) {
    return false;
  }
  if (target.isContentEditable) {
    return true;
  }
  const interactiveSelector =
    "input, textarea, select, button, [role='button'], [role='textbox'], [role='combobox'], [role='listbox'], a[href], summary";
  const interactive = target.closest(interactiveSelector);
  if (!interactive) {
    return false;
  }
  if (interactive instanceof HTMLInputElement) {
    const type = typeof interactive.type === "string" ? interactive.type.toLowerCase() : "";
    if (type === "checkbox" || type === "radio") {
      return false;
    }
  }
  return true;
}

function isArrowKey(event, name) {
  const fallback = name.startsWith("Arrow") ? name.slice(5) : name;
  return event.key === name || event.code === name || event.key === fallback;
}

function canUseKeyboardJog() {
  if (!dom.player || !hasPlayableSource(dom.player)) {
    return false;
  }
  const duration = getPlayerDurationSeconds();
  return Number.isFinite(duration) && duration > 0;
}

function startKeyboardJog(direction) {
  if (!Number.isFinite(direction) || direction === 0) {
    return transportState.isJogging;
  }
  if (!canUseKeyboardJog()) {
    return false;
  }

  transportState.direction = direction;

  const wasJogging = transportState.isJogging;
  if (!wasJogging) {
    transportState.wasPlaying = dom.player ? !dom.player.paused && !dom.player.ended : false;
    transportState.isJogging = true;
    transportState.lastTimestamp = null;
  }

  try {
    dom.player.pause();
  } catch (error) {
    /* ignore pause errors */
  }

  if (!wasJogging) {
    if (transportState.animationFrame) {
      window.cancelAnimationFrame(transportState.animationFrame);
    }
    transportState.animationFrame = window.requestAnimationFrame(performKeyboardJogStep);
  }

  return true;
}

function performKeyboardJogStep(timestamp) {
  if (!transportState.isJogging) {
    transportState.animationFrame = null;
    transportState.lastTimestamp = null;
    return;
  }

  if (!canUseKeyboardJog()) {
    transportState.keys.clear();
    stopKeyboardJog(false);
    return;
  }

  if (transportState.lastTimestamp !== null) {
    const deltaSeconds = (timestamp - transportState.lastTimestamp) / 1000;
    if (Number.isFinite(deltaSeconds) && deltaSeconds > 0 && transportState.direction !== 0) {
      const duration = getPlayerDurationSeconds();
      if (Number.isFinite(duration) && duration > 0) {
        const currentTime = Number.isFinite(dom.player.currentTime) ? dom.player.currentTime : 0;
        const offset = transportState.direction * KEYBOARD_JOG_RATE_SECONDS_PER_SECOND * deltaSeconds;
        const nextTime = clamp(currentTime + offset, 0, duration);
        dom.player.currentTime = nextTime;
        updateCursorFromPlayer();
      }
    }
  }

  transportState.lastTimestamp = timestamp;
  transportState.animationFrame = window.requestAnimationFrame(performKeyboardJogStep);
}

function stopKeyboardJog(resumePlayback) {
  if (transportState.animationFrame) {
    window.cancelAnimationFrame(transportState.animationFrame);
    transportState.animationFrame = null;
  }
  transportState.lastTimestamp = null;
  transportState.direction = 0;

  if (!transportState.isJogging) {
    transportState.wasPlaying = false;
    return;
  }

  transportState.isJogging = false;
  updateCursorFromPlayer();

  const shouldResume =
    resumePlayback &&
    transportState.wasPlaying &&
    dom.player &&
    hasPlayableSource(dom.player);
  transportState.wasPlaying = false;
  if (shouldResume) {
    dom.player.play().catch(() => undefined);
  }
}

function cancelKeyboardJog() {
  transportState.keys.clear();
  stopKeyboardJog(false);
}

function selectAdjacentRecord(offset) {
  if (!Number.isFinite(offset) || offset === 0) {
    return false;
  }

  const records = getVisibleRecords();
  if (!records.length) {
    return false;
  }

  const currentPath = state.current ? state.current.path : null;
  let index = -1;
  if (currentPath) {
    index = records.findIndex((record) => record.path === currentPath);
  }

  let nextIndex;
  if (index === -1) {
    nextIndex = offset > 0 ? 0 : records.length - 1;
  } else {
    nextIndex = clamp(index + offset, 0, records.length - 1);
  }

  if (nextIndex === index || nextIndex < 0 || nextIndex >= records.length) {
    return false;
  }

  const nextRecord = records[nextIndex];
  const row = findRowForRecord(nextRecord);
  setNowPlaying(nextRecord, { autoplay: false, resetToStart: true, sourceRow: row ?? null });
  if (row && typeof row.scrollIntoView === "function") {
    try {
      row.scrollIntoView({ block: "nearest" });
    } catch (error) {
      /* ignore scrolling errors */
    }
  }
  return true;
}

function handlePreviewShortcutKeydown(event) {
  const isEscape =
    event.key === "Escape" || event.code === "Escape" || event.key === "Esc";
  const previewActive = previewIsActive();
  if (isEscape) {
    if (!previewActive) {
      return false;
    }
    event.preventDefault();
    setNowPlaying(null);
    return true;
  }

  if (!previewActive) {
    return false;
  }

  const isHome = event.key === "Home" || event.code === "Home";
  const isEnd = event.key === "End" || event.code === "End";
  const isPageUp = event.key === "PageUp" || event.code === "PageUp";
  const isPageDown = event.key === "PageDown" || event.code === "PageDown";

  if (!isHome && !isEnd && !isPageUp && !isPageDown) {
    return false;
  }

  if (shouldIgnoreSpacebarTarget(event.target)) {
    return false;
  }

  cancelKeyboardJog();

  if (isHome) {
    seekToEventStart();
    event.preventDefault();
    return true;
  }

  if (isEnd) {
    seekToEventEnd();
    event.preventDefault();
    return true;
  }

  if (isPageUp) {
    seekBySeconds(60);
    event.preventDefault();
    return true;
  }

  if (isPageDown) {
    seekBySeconds(-60);
    event.preventDefault();
    return true;
  }

  return false;
}

function handlePreviewKeydown(event) {
  const handled = handlePreviewShortcutKeydown(event);
  if (handled) {
    event.stopPropagation();
  }
}

async function handleTransportKeydown(event) {
  if (event.defaultPrevented || event.ctrlKey || event.metaKey || event.altKey) {
    return;
  }
  if (isConfirmDialogOpen()) {
    return;
  }

  if (handlePreviewShortcutKeydown(event)) {
    return;
  }

  const isLeft = isArrowKey(event, "ArrowLeft");
  const isRight = isArrowKey(event, "ArrowRight");
  if (isLeft || isRight) {
    if (shouldIgnoreSpacebarTarget(event.target)) {
      return;
    }

    const keyId = isLeft ? "ArrowLeft" : "ArrowRight";
    transportState.keys.add(keyId);
    const started = startKeyboardJog(isLeft ? -1 : 1);
    if (!started) {
      transportState.keys.delete(keyId);
      return;
    }
    event.preventDefault();
    return;
  }

  const isUp = isArrowKey(event, "ArrowUp");
  const isDown = isArrowKey(event, "ArrowDown");
  if (isUp || isDown) {
    if (shouldIgnoreSpacebarTarget(event.target)) {
      return;
    }

    const moved = selectAdjacentRecord(isDown ? 1 : -1);
    if (moved) {
      event.preventDefault();
    }
    return;
  }

  const isDelete = event.key === "Delete" || event.code === "Delete" || event.key === "Del";
  if (isDelete) {
    if (shouldIgnoreRecordDeletionTarget(event.target)) {
      return;
    }
    event.preventDefault();
    if (event.repeat) {
      return;
    }
    const hasSelection = state.selections && state.selections.size > 0;
    if (isRecycleView()) {
      if (hasSelection) {
        await purgeRecycleBinSelection({ bypassConfirm: event.shiftKey });
        return;
      }
      if (!state.current || typeof state.current.path !== "string" || !state.current.path) {
        return;
      }
      const currentId = recycleIdFromPath(state.current.path);
      if (currentId) {
        await purgeRecycleBinEntries([currentId], { bypassConfirm: event.shiftKey });
      }
      return;
    }
    if (hasSelection) {
      await requestSelectionDeletion({ bypassConfirm: event.shiftKey });
      return;
    }
    if (!state.current || typeof state.current.path !== "string" || !state.current.path) {
      return;
    }
    await requestRecordDeletion(state.current, { bypassConfirm: event.shiftKey });
  }
}

function handleTransportKeyup(event) {
  const isLeft = isArrowKey(event, "ArrowLeft");
  const isRight = isArrowKey(event, "ArrowRight");
  if (!isLeft && !isRight) {
    return;
  }

  const keyId = isLeft ? "ArrowLeft" : "ArrowRight";
  if (transportState.keys.has(keyId)) {
    transportState.keys.delete(keyId);
  }

  const hasRight = transportState.keys.has("ArrowRight");
  const hasLeft = transportState.keys.has("ArrowLeft");
  if (!hasLeft && !hasRight) {
    stopKeyboardJog(true);
    return;
  }

  startKeyboardJog(hasRight ? 1 : -1);
}

function resumeDefaultPlayers() {
  playbackState.pausedViaSpacebar.clear();
  if (dom.player && state.current && hasPlayableSource(dom.player)) {
    dom.player.play().catch(() => undefined);
    return;
  }
  if (dom.liveAudio && liveState.active && hasPlayableSource(dom.liveAudio)) {
    dom.liveAudio.play().catch(() => undefined);
    return;
  }
  const fallback = getControllableAudioPlayers().find((media) => hasPlayableSource(media));
  if (fallback) {
    fallback.play().catch(() => undefined);
  }
}

function handleSpacebarShortcut(event) {
  const isSpace = event.code === "Space" || event.key === " " || event.key === "Spacebar";
  if (!isSpace || event.defaultPrevented || event.repeat || event.ctrlKey || event.metaKey || event.altKey) {
    return;
  }
  if (shouldIgnoreSpacebarTarget(event.target)) {
    return;
  }

  event.preventDefault();

  const players = getControllableAudioPlayers();
  const playing = players.filter((media) => media && !media.paused);

  if (playing.length > 0) {
    playbackState.pausedViaSpacebar.clear();
    for (const media of playing) {
      playbackState.pausedViaSpacebar.add(media);
      try {
        media.pause();
      } catch (error) {
        /* ignore pause errors */
      }
    }
    return;
  }

  const paused = Array.from(playbackState.pausedViaSpacebar).filter((media) => media && media.paused);
  if (paused.length > 0) {
    playbackState.pausedViaSpacebar.clear();
    for (const media of paused) {
      media.play().catch(() => undefined);
    }
    return;
  }

  resumeDefaultPlayers();
}

function setCollection(nextCollection, options = {}) {
  const { force = false, fetch = true } = options;
  let normalized = "recent";
  if (nextCollection === "saved") {
    normalized = "saved";
  } else if (nextCollection === "recycle") {
    normalized = "recycle";
  }
  if (state.collection === normalized && !force) {
    if (fetch) {
      fetchRecordings({ silent: false, force: true });
    }
    return;
  }

  state.collection = normalized;
  persistCollection(state.collection);
  state.offset = 0;
  state.recycleBin.open = normalized === "recycle";
  if (normalized === "recycle") {
    applyRecycleSelectionToPaths();
  } else {
    state.selections.clear();
    state.selectionAnchor = "";
    state.selectionFocus = "";
  }
  updateSelectionUI();
  setNowPlaying(null, { autoplay: false, resetToStart: true });
  updateCollectionUI();
  applyNowPlayingHighlight();
  if (fetch) {
    fetchRecordings({ silent: false, force: true });
  }
}

async function fetchRecordings(options = {}) {
  const { silent = false, force = false } = options;
  recordingsRefreshDeferred = false;
  if (fetchInFlight) {
    fetchQueued = true;
    return;
  }
  fetchInFlight = true;

  if (isRecycleView()) {
    try {
      await fetchRecycleBin({ silent });
    } finally {
      fetchInFlight = false;
      updateStats();
      updatePaginationControls();
      if (fetchQueued) {
        fetchQueued = false;
        fetchRecordings({ silent: true, force: true });
      }
    }
    return;
  }

  const limit = clampLimitValue(state.filters.limit);
  if (limit !== state.filters.limit) {
    state.filters.limit = limit;
    persistFilters(state.filters);
  }
  if (dom.filterLimit) {
    dom.filterLimit.value = String(limit);
  }
  if (state.total > 0) {
    const normalizedOffset = clampOffsetValue(state.offset, limit, state.total);
    if (normalizedOffset !== state.offset) {
      state.offset = normalizedOffset;
    }
  }
  const offset = Number.isFinite(state.offset) ? Math.max(0, Math.trunc(state.offset)) : 0;
  if (offset !== state.offset) {
    state.offset = offset;
  }

  const params = new URLSearchParams();
  if (state.filters.search) {
    params.set("search", state.filters.search);
  }
  if (state.filters.day) {
    params.set("day", state.filters.day);
  }
  if (state.filters.timeRange) {
    params.set("time_range", state.filters.timeRange);
  }
  params.set("limit", String(limit));
  if (offset > 0) {
    params.set("offset", String(offset));
  }
  params.set("collection", state.collection === "saved" ? "saved" : "recent");

  const endpoint = apiPath(`/api/recordings?${params.toString()}`);
  try {
    const response = await apiClient.fetch(endpoint, { cache: "no-store" });
    if (!response.ok) {
      throw new Error(`Request failed with status ${response.status}`);
    }
    const payload = await response.json();
    const payloadCollectionRaw =
      typeof payload.collection === "string" ? payload.collection.trim().toLowerCase() : "";
    const payloadCollection = payloadCollectionRaw === "saved" ? "saved" : "recent";
    if (state.collection !== payloadCollection) {
      state.collection = payloadCollection;
      persistCollection(state.collection);
    }
    updateCollectionUI();
    const items = Array.isArray(payload.items) ? payload.items : [];
    const normalizedRecords = items.map((item) => {
      const { startEpoch, startedEpoch, startedAt } = normalizeStartTimestamps(item);
      return {
        ...item,
        size_bytes: numericValue(item.size_bytes, 0),
        modified: numericValue(item.modified, 0),
        duration_seconds: Number.isFinite(item.duration_seconds)
          ? Number(item.duration_seconds)
          : null,
        start_epoch: startEpoch,
        started_epoch: startedEpoch,
        started_at: startedAt,
        trigger_offset_seconds: toFiniteOrNull(item.trigger_offset_seconds),
        release_offset_seconds: toFiniteOrNull(item.release_offset_seconds),
        motion_trigger_offset_seconds: toFiniteOrNull(
          item.motion_trigger_offset_seconds
        ),
        motion_release_offset_seconds: toFiniteOrNull(
          item.motion_release_offset_seconds
        ),
        motion_started_epoch: toFiniteOrNull(item.motion_started_epoch),
        motion_released_epoch: toFiniteOrNull(item.motion_released_epoch),
        motion_segments: normalizeMotionSegments(item.motion_segments),
        waveform_path:
          typeof item.waveform_path === "string" && item.waveform_path
            ? String(item.waveform_path)
            : null,
        undo_token:
          typeof item.undo_token === "string" && item.undo_token.trim()
            ? item.undo_token.trim()
            : null,
        manual_event: Boolean(item.manual_event),
        detected_rms: Boolean(item.detected_rms),
        detected_vad: Boolean(item.detected_vad),
        trigger_sources: normalizeTriggerSources(item.trigger_sources),
        end_reason:
          typeof item.end_reason === "string" && item.end_reason
            ? item.end_reason.trim()
            : "",
      };
    });
    const nextFingerprint = computeRecordsFingerprint(normalizedRecords, {
      skipPartialVolatile: true,
    });
    const recordsChanged = state.recordsFingerprint !== nextFingerprint;
    let effectiveLimit = limit;
    const payloadLimit = toFiniteOrNull(payload.limit);
    if (payloadLimit !== null) {
      const sanitizedLimit = clampLimitValue(payloadLimit);
      effectiveLimit = sanitizedLimit;
      if (sanitizedLimit !== state.filters.limit) {
        state.filters = {
          ...state.filters,
          limit: sanitizedLimit,
        };
        persistFilters(state.filters);
      }
    }
    const payloadTimeRange =
      typeof payload.time_range === "string" && VALID_TIME_RANGES.has(payload.time_range)
        ? payload.time_range
        : "";
    if (payloadTimeRange !== state.filters.timeRange) {
      state.filters = {
        ...state.filters,
        timeRange: payloadTimeRange,
      };
      persistFilters(state.filters);
    }
    const total = Number.isFinite(payload.total)
      ? Number(payload.total)
      : normalizedRecords.length;
    const totalSize = numericValue(payload.total_size_bytes, 0);
    state.records = normalizedRecords;
    if (clipper.state.undoTokens instanceof Map) {
      const knownPaths = new Set();
      for (const record of normalizedRecords) {
        if (!record || typeof record.path !== "string") {
          continue;
        }
        knownPaths.add(record.path);
        const undoToken =
          typeof record.undo_token === "string" && record.undo_token
            ? record.undo_token
            : null;
        if (undoToken) {
          clipper.state.undoTokens.set(record.path, undoToken);
        } else {
          clipper.state.undoTokens.delete(record.path);
        }
      }
      for (const path of Array.from(clipper.state.undoTokens.keys())) {
        if (!knownPaths.has(path)) {
          clipper.state.undoTokens.delete(path);
        }
      }
    }
    state.recordsFingerprint = nextFingerprint;
    const payloadMotionState =
      payload.motion_state && typeof payload.motion_state === "object"
        ? payload.motion_state
        : null;
    const previousMotionState =
      state.motionState && typeof state.motionState === "object"
        ? state.motionState
        : null;
    const nextMotionState = resolveNextMotionState(
      payloadMotionState,
      previousMotionState,
      eventStreamState.connected
    );
    state.motionState = nextMotionState;
    const captureStatus = payload.capture_status;
    state.captureStatus = captureStatus && typeof captureStatus === "object" ? captureStatus : null;
    const previousPartialFingerprint = state.partialFingerprint;
    const nextPartial = deriveInProgressRecord(captureStatus);
    const nextPartialFingerprint = computePartialFingerprint(nextPartial);
    const partialChanged = previousPartialFingerprint !== nextPartialFingerprint;
    state.partialRecord = nextPartial;
    state.partialFingerprint = nextPartialFingerprint;
    if (nextPartial) {
      state.selections.delete(nextPartial.path);
    }
    state.total = total;
    state.filteredSize = totalSize;
    const collectionCountsPayload =
      payload.collection_counts && typeof payload.collection_counts === "object"
        ? payload.collection_counts
        : null;
    const resolveCollectionCount = (key, fallback = 0) => {
      if (!collectionCountsPayload) {
        return fallback;
      }
      const value = Number(collectionCountsPayload[key]);
      return Number.isFinite(value) && value >= 0 ? Math.trunc(value) : fallback;
    };
    const counts = {
      recent: resolveCollectionCount("recent", 0),
      saved: resolveCollectionCount("saved", 0),
      recycle: resolveCollectionCount("recycle", 0),
    };
    if (state.collection === "recent" && counts.recent === 0 && total > 0) {
      counts.recent = total;
    }
    if (state.collection === "saved" && counts.saved === 0 && total > 0) {
      counts.saved = total;
    }
    if (state.collection === "recycle" && counts.recycle === 0 && total > 0) {
      counts.recycle = total;
    }
    state.collectionCounts.recent = counts.recent;
    state.collectionCounts.saved = counts.saved;
    state.collectionCounts.recycle = counts.recycle;

    const collectionSizesPayload =
      payload.collection_size_bytes && typeof payload.collection_size_bytes === "object"
        ? payload.collection_size_bytes
        : null;
    const resolveCollectionSize = (key, fallback = 0) =>
      numericValue(collectionSizesPayload ? collectionSizesPayload[key] : undefined, fallback);

    const recentSizeFallback = numericValue(payload.recordings_total_bytes, totalSize);
    const recycleSizeFallback = numericValue(payload.recycle_bin_total_bytes, 0);

    state.storage.recordings = resolveCollectionSize("recent", recentSizeFallback);
    state.storage.saved = resolveCollectionSize("saved", 0);
    state.storage.recycleBin = resolveCollectionSize("recycle", recycleSizeFallback);
    state.storage.total = toFiniteOrNull(payload.storage_total_bytes);
    state.storage.free = toFiniteOrNull(payload.storage_free_bytes);
    state.storage.diskUsed = toFiniteOrNull(payload.storage_used_bytes);
    state.availableDays = Array.isArray(payload.available_days) ? payload.available_days : [];
    state.lastUpdated = new Date();
    const payloadOffset = toFiniteOrNull(payload.offset);
    const offsetBasis =
      payloadOffset !== null ? Math.max(0, Math.trunc(payloadOffset)) : offset;
    const normalizedOffset = clampOffsetValue(offsetBasis, effectiveLimit, total);
    state.offset = normalizedOffset;
    if (total > 0 && normalizedRecords.length === 0 && normalizedOffset < offsetBasis) {
      fetchQueued = true;
    }
    populateFilters();
    updateSortIndicators();

    let maintainCurrentSelection = true;
    if (pendingSelectionPath) {
      const candidatePath = pendingSelectionPath;
      updatePendingSelectionPath(null);
      const nextRecord = state.records.find((entry) => entry.path === candidatePath);
      if (nextRecord) {
        setNowPlaying(nextRecord, { autoplay: false, resetToStart: true });
        maintainCurrentSelection = false;
      }
    }

    const previewingRecycleRecord = isRecycleBinRecord(state.current);

    if (maintainCurrentSelection && state.current && !previewingRecycleRecord) {
      const current = state.records.find((entry) => entry.path === state.current.path);
      if (current) {
        state.current = current;
        const playbackInfo = updatePlaybackSourceForRecord(current, { preserveMode: true });
        updatePlayerMeta(current);
        updateWaveformMarkers();
        clipper.updateDuration(toFiniteOrNull(current.duration_seconds));
        if (playbackInfo.previousMode === "raw" && playbackInfo.nextMode !== "raw") {
          setPlaybackSource(playbackInfo.nextMode, { force: true });
        } else if (playbackInfo.nextMode === "raw" && playbackInfo.rawPathChanged) {
          setPlaybackSource("raw", { force: true });
        }
      } else {
        const partialPath = nextPartial ? nextPartial.path : null;
        if (state.current.isPartial && partialPath === state.current.path) {
          state.current = nextPartial;
          const partialPlayback = updatePlaybackSourceForRecord(nextPartial, { preserveMode: true });
          updatePlayerMeta(nextPartial);
          if (partialPlayback.previousMode === "raw" && partialPlayback.nextMode !== "raw") {
            setPlaybackSource(partialPlayback.nextMode, { force: true });
          } else if (partialPlayback.nextMode === "raw" && partialPlayback.rawPathChanged) {
            setPlaybackSource("raw", { force: true });
          }
        } else if (state.current.isPartial) {
          const finalizedRecord = findFinalizedRecordForPartial(state.current, state.records);
          if (finalizedRecord) {
            const wasPlaying = Boolean(dom.player && !dom.player.paused);
            const wasSelected = state.selections.has(state.current.path);
            state.selections.delete(state.current.path);
            if (wasSelected) {
              state.selections.add(finalizedRecord.path);
            }
            setNowPlaying(finalizedRecord, {
              autoplay: wasPlaying,
              resetToStart: true,
            });
            maintainCurrentSelection = false;
          } else {
            setNowPlaying(null);
          }
        } else {
          setNowPlaying(null);
        }
      }
    }

    if (!nextPartial && state.current && state.current.isPartial) {
      setNowPlaying(null);
    } else if (nextPartial && state.current && state.current.isPartial) {
      state.current = nextPartial;
      const nextPlayback = updatePlaybackSourceForRecord(nextPartial, { preserveMode: true });
      updatePlayerMeta(nextPartial);
      if (nextPlayback.previousMode === "raw" && nextPlayback.nextMode !== "raw") {
        setPlaybackSource(nextPlayback.nextMode, { force: true });
      } else if (nextPlayback.nextMode === "raw" && nextPlayback.rawPathChanged) {
        setPlaybackSource("raw", { force: true });
      }
    }

    let handledPartialUpdate = false;
    if (
      !recordsChanged &&
      partialChanged &&
      nextPartial &&
      nextPartial.path &&
      (!isPreviewRefreshHeld() || force)
    ) {
      handledPartialUpdate = updateInProgressRecordRow(nextPartial);
    }
    if (isPreviewRefreshHeld() && !force) {
      markPreviewRefreshPending();
    } else if (recordsChanged || (!handledPartialUpdate && partialChanged)) {
      renderRecords({ force });
    } else {
      updateSelectionUI();
      applyNowPlayingHighlight();
      syncPlayerPlacement();
    }
    updateStats();
    updatePaginationControls();
    setRecordingIndicatorStatus(payload.capture_status, state.motionState);
    updateRmsIndicator(payload.capture_status);
    updateRecordingMeta(payload.capture_status);
    updateEncodingStatus(payload.capture_status);
    updateSplitEventButton(captureStatus);
    updateAutoRecordButton(captureStatus);
    updateManualRecordButton(captureStatus);
    handleFetchSuccess();
  } catch (error) {
    console.error("Failed to load recordings", error);
    state.records = [];
    state.recordsFingerprint = "";
    state.total = 0;
    state.filteredSize = 0;
    state.offset = 0;
    state.storage.recordings = 0;
    state.storage.saved = 0;
    state.storage.recycleBin = 0;
    state.storage.total = null;
    state.storage.free = null;
    state.storage.diskUsed = null;
    state.lastUpdated = null;
    state.motionState = null;
    state.collectionCounts.recent = 0;
    state.collectionCounts.saved = 0;
    state.collectionCounts.recycle = 0;
    if (isPreviewRefreshHeld() && !force) {
      markPreviewRefreshPending();
    } else {
      renderRecords({ force });
    }
    updateStats();
    updatePaginationControls();
    handleFetchFailure();
    setRecordingIndicatorUnknown();
    hideRmsIndicator();
    state.captureStatus = null;
    setSplitEventDisabled(true, "Recorder offline.");
    autoRecordState.enabled = true;
    autoRecordState.pending = false;
    autoRecordState.motionOverride = false;
    setAutoRecordDisabled(true, "Recorder status unavailable.");
    setAutoRecordButtonState(true);
    manualRecordState.enabled = false;
    manualRecordState.pending = false;
    manualRecordState.capturing = false;
    setManualRecordDisabled(true, "Recorder status unavailable.");
    setManualRecordButtonState();
    fetchQueued = false;
  } finally {
    fetchInFlight = false;
    if (fetchQueued) {
      fetchQueued = false;
      fetchRecordings({ silent: true });
    }
  }
}

function __setEventStreamConnectedForTests(connected) {
  eventStreamState.connected = Boolean(connected);
}

function updateAudioFilterControls() {
  const section = recorderDom.sections ? recorderDom.sections.audio : null;
  if (!section) {
    return;
  }

  const stages = [
    {
      toggle: section.filterDenoiseEnabled,
      inputs: [
        {
          control: section.filterDenoiseFloor,
          display: section.filterDenoiseFloorDisplay,
          formatter: formatDbDisplay,
        },
        {
          control: section.filterDenoiseType,
        },
      ],
    },
    {
      toggle: section.filterHighpassEnabled,
      inputs: [
        {
          control: section.filterHighpassCutoff,
          display: section.filterHighpassDisplay,
          formatter: formatHzDisplay,
        },
      ],
    },
    {
      toggle: section.filterLowpassEnabled,
      inputs: [
        {
          control: section.filterLowpassCutoff,
          display: section.filterLowpassDisplay,
          formatter: formatHzDisplay,
        },
      ],
    },
    {
      toggle: section.filterNotchEnabled,
      inputs: [
        {
          control: section.filterNotchFrequency,
          display: section.filterNotchFrequencyDisplay,
          formatter: formatHzDisplay,
        },
        {
          control: section.filterNotchQuality,
          display: section.filterNotchQualityDisplay,
          formatter: formatQualityDisplay,
        },
      ],
    },
    {
      toggle: section.filterSpectralGateEnabled,
      inputs: [
        {
          control: section.filterSpectralGateSensitivity,
          display: section.filterSpectralGateSensitivityDisplay,
          formatter: formatUnitless,
        },
        {
          control: section.filterSpectralGateReduction,
          display: section.filterSpectralGateReductionDisplay,
          formatter: formatDbDisplay,
        },
        {
          control: section.filterSpectralGateNoiseUpdate,
          display: section.filterSpectralGateNoiseUpdateDisplay,
          formatter: formatRatioDisplay,
        },
        {
          control: section.filterSpectralGateNoiseDecay,
          display: section.filterSpectralGateNoiseDecayDisplay,
          formatter: formatRatioDisplay,
        },
      ],
    },
  ];

  for (const stage of stages) {
    const toggle = stage.toggle;
    const enabled =
      toggle instanceof HTMLInputElement && toggle.type === "checkbox"
        ? toggle.checked
        : true;
    for (const item of stage.inputs) {
      const { control, display, formatter } = item;
      if (!(control instanceof HTMLInputElement) && !(control instanceof HTMLSelectElement)) {
        continue;
      }
      control.disabled = !enabled;
      if (display instanceof HTMLElement && typeof formatter === "function") {
        display.textContent = formatter(control.value);
      }
    }
  }

  if (section.calibrateNoiseButton instanceof HTMLButtonElement) {
    const enabled = section.calibrationNoise instanceof HTMLInputElement ? section.calibrationNoise.checked : true;
    section.calibrateNoiseButton.disabled = !enabled;
    const hint = section.calibrationNoiseHint;
    if (hint instanceof HTMLElement) {
      hint.hidden = enabled;
      hint.setAttribute("aria-hidden", enabled ? "true" : "false");
    }
  }
}

function getRecorderSection(key) {
  const section = recorderState.sections.get(key);
  if (!section) {
    throw new Error(`Unknown recorder section: ${key}`);
  }
  return section;
}

function getRecorderSectionLabel(key) {
  if (typeof key !== "string" || !key) {
    return "section";
  }
  const safeKey = key.replace(/"/g, '\\"');
  const selector = `.recorder-section[data-section-key="${safeKey}"] .settings-section-title`;
  const heading = document.querySelector(selector);
  if (heading && heading.textContent) {
    return heading.textContent.trim();
  }
  return key.replace(/_/g, " ");
}

function setRecorderSaveAllStatus(text, state, options = {}) {
  const statusElement = recorderDom.saveAllStatus;
  if (!statusElement) {
    return;
  }

  if (recorderSaveAllState.statusTimeoutId) {
    window.clearTimeout(recorderSaveAllState.statusTimeoutId);
    recorderSaveAllState.statusTimeoutId = null;
  }

  const message = typeof text === "string" ? text : "";
  statusElement.textContent = message;
  if (state) {
    statusElement.dataset.state = state;
  } else if (statusElement.dataset.state) {
    delete statusElement.dataset.state;
  }
  statusElement.setAttribute("aria-hidden", message ? "false" : "true");

  if (!message || !options.autoHide) {
    return;
  }

  const duration = typeof options.duration === "number" ? Math.max(1000, options.duration) : 3200;
  recorderSaveAllState.statusTimeoutId = window.setTimeout(() => {
    recorderSaveAllState.statusTimeoutId = null;
    statusElement.textContent = "";
    if (statusElement.dataset.state) {
      delete statusElement.dataset.state;
    }
    statusElement.setAttribute("aria-hidden", "true");
  }, duration);
}

function getDirtyRecorderSectionKeys() {
  const dirty = [];
  for (const [key, section] of recorderState.sections.entries()) {
    if (section.state.dirty) {
      dirty.push(key);
    }
  }
  return dirty;
}

function updateSaveAllButtonState() {
  const button = recorderDom.saveAll;
  if (!button) {
    return;
  }
  const anySectionSaving = Array.from(recorderState.sections.values()).some((section) => section.state.saving);
  const dirtyKeys = getDirtyRecorderSectionKeys();
  const disable =
    recorderSaveAllState.saving ||
    anySectionSaving ||
    dirtyKeys.length === 0;

  button.disabled = disable;
  button.setAttribute("aria-busy", recorderSaveAllState.saving ? "true" : "false");
}

function setRecorderStatus(key, text, state, options = {}) {
  const section = getRecorderSection(key);
  const statusElement = section.options.status;
  if (!statusElement) {
    return;
  }
  if (section.state.statusTimeoutId) {
    window.clearTimeout(section.state.statusTimeoutId);
    section.state.statusTimeoutId = null;
  }

  const message = typeof text === "string" ? text : "";
  statusElement.textContent = message;
  if (state) {
    statusElement.dataset.state = state;
  } else if (statusElement.dataset.state) {
    delete statusElement.dataset.state;
  }
  statusElement.setAttribute("aria-hidden", message ? "false" : "true");

  if (message && options.autoHide) {
    const duration = typeof options.duration === "number" ? options.duration : 3200;
    section.state.statusTimeoutId = window.setTimeout(() => {
      section.state.statusTimeoutId = null;
      statusElement.textContent = "";
      if (statusElement.dataset.state) {
        delete statusElement.dataset.state;
      }
      statusElement.setAttribute("aria-hidden", "true");
    }, Math.max(1000, duration));
  }
}

function updateRecorderButtons(key) {
  const section = getRecorderSection(key);
  const { saveButton, resetButton, form } = section.options;
  if (saveButton) {
    saveButton.disabled = section.state.saving || !section.state.dirty;
  }
  if (resetButton) {
    const disableReset =
      section.state.saving ||
      (!section.state.dirty && !section.state.pendingSnapshot && !section.state.hasExternalUpdate);
    resetButton.disabled = disableReset;
  }
  if (form) {
    form.setAttribute("aria-busy", section.state.saving ? "true" : "false");
  }
  updateSaveAllButtonState();
}

function applyRecorderSectionData(key, data, { markPristine = false } = {}) {
  const section = getRecorderSection(key);
  if (typeof section.options.apply === "function") {
    section.options.apply(data);
  }
  section.state.current = data;
  if (markPristine) {
    section.state.lastAppliedFingerprint = JSON.stringify(data);
    section.state.dirty = false;
    section.state.pendingSnapshot = null;
    section.state.hasExternalUpdate = false;
  }
  updateRecorderButtons(key);
}

function markRecorderSectionDirty(key) {
  const section = getRecorderSection(key);
  if (section.state.saving) {
    return;
  }
  if (typeof section.options.read !== "function") {
    return;
  }
  const snapshot = section.options.read();
  const fingerprint = JSON.stringify(snapshot);
  const changed = fingerprint !== section.state.lastAppliedFingerprint;
  section.state.dirty = changed;
  if (changed) {
    setRecorderStatus(key, "Unsaved changes", "info");
  } else if (!section.state.hasExternalUpdate) {
    setRecorderStatus(key, "", null);
  }
  updateRecorderButtons(key);
}

function resetRecorderSection(key) {
  const section = getRecorderSection(key);
  if (section.state.saving) {
    return;
  }
  if (section.state.pendingSnapshot) {
    applyRecorderSectionData(key, section.state.pendingSnapshot, { markPristine: true });
    setRecorderStatus(key, "Loaded updated settings from disk.", "info", { autoHide: true, duration: 2500 });
    section.state.pendingSnapshot = null;
    section.state.hasExternalUpdate = false;
    return;
  }
  if (section.state.current) {
    applyRecorderSectionData(key, section.state.current, { markPristine: true });
    setRecorderStatus(key, "Reverted unsaved changes.", "info", { autoHide: true, duration: 2200 });
  }
}

async function saveAllRecorderSections() {
  if (recorderSaveAllState.saving) {
    return;
  }
  const dirtyKeys = getDirtyRecorderSectionKeys();
  if (dirtyKeys.length === 0) {
    return;
  }

  recorderSaveAllState.saving = true;
  updateSaveAllButtonState();
  setRecorderSaveAllStatus("Saving all changes…", "pending");

  const failures = [];
  for (const key of dirtyKeys) {
    // eslint-disable-next-line no-await-in-loop
    const ok = await saveRecorderSection(key);
    if (!ok) {
      failures.push(key);
    }
  }

  recorderSaveAllState.saving = false;
  updateSaveAllButtonState();

  if (failures.length === 0) {
    setRecorderSaveAllStatus("Saved all pending changes.", "success", { autoHide: true, duration: 3600 });
    return;
  }

  const labels = failures.map((key) => getRecorderSectionLabel(key)).join(", ");
  if (failures.length === dirtyKeys.length) {
    setRecorderSaveAllStatus("Unable to save any sections. Check the errors above.", "error");
  } else {
    setRecorderSaveAllStatus(`Saved some changes, but ${labels} failed. Check the errors above.`, "warning");
  }
}

function summariseRestartResults(results) {
  if (!Array.isArray(results) || results.length === 0) {
    return { message: "Saved changes.", state: "success" };
  }
  const summary = [];
  let hasFailure = false;
  for (const entry of results) {
    if (!entry || typeof entry !== "object") {
      continue;
    }
    const unit = typeof entry.unit === "string" && entry.unit ? entry.unit : "service";
    const ok = entry.ok !== false;
    hasFailure = hasFailure || !ok;
    summary.push(`${unit}${ok ? "" : " (failed)"}`);
  }
  const joined = summary.length > 0 ? summary.join(", ") : "services";
  return {
    message: `Saved changes. Restarted ${joined}.`,
    state: hasFailure ? "warning" : "success",
  };
}

async function saveRecorderSection(key) {
  const section = getRecorderSection(key);
  if (section.state.saving || !section.state.dirty) {
    return true;
  }
  if (typeof section.options.read !== "function" || !section.options.endpoint) {
    return false;
  }

  const payload = section.options.read();
  section.state.saving = true;
  updateRecorderButtons(key);
  setRecorderStatus(key, "Saving…", "pending");

  let success = true;
  try {
    const response = await apiClient.fetch(apiPath(section.options.endpoint), {
      method: "POST",
      headers: { "Content-Type": "application/json" },
      body: JSON.stringify(payload),
    });

    let body = null;
    try {
      body = await response.json();
    } catch (error) {
      body = null;
    }

    if (!response.ok) {
      const message = body && typeof body.error === "string"
        ? body.error
        : `Request failed with ${response.status}`;
      throw new Error(message);
    }

    const canonical = typeof section.options.fromResponse === "function"
      ? section.options.fromResponse(body)
      : section.options.defaults();
    applyRecorderSectionData(key, canonical, { markPristine: true });
    section.state.loaded = true;

    if (body && typeof body.config_path === "string") {
      updateRecorderConfigPath(body.config_path);
    }

    const { message, state } = summariseRestartResults(body ? body.restart_results : null);
    setRecorderStatus(key, message, state, { autoHide: true, duration: 3600 });
    fetchConfig({ silent: true });
    fetchServices({ silent: true });
  } catch (error) {
    const message = error && error.message ? error.message : "Unable to save settings.";
    setRecorderStatus(key, message, "error");
    success = false;
  } finally {
    section.state.saving = false;
    updateRecorderButtons(key);
  }
  return success;
}

async function fetchRecorderSection(key) {
  const section = getRecorderSection(key);
  if (!section.options.endpoint) {
    return;
  }
  try {
    const response = await apiClient.fetch(apiPath(section.options.endpoint), { cache: "no-store" });
    if (!response.ok) {
      throw new Error(`Request failed with ${response.status}`);
    }
    const payload = await response.json();
    const canonical = typeof section.options.fromResponse === "function"
      ? section.options.fromResponse(payload)
      : section.options.defaults();
    applyRecorderSectionData(key, canonical, { markPristine: true });
    section.state.loaded = true;
    if (payload && typeof payload.config_path === "string") {
      updateRecorderConfigPath(payload.config_path);
    }
    setRecorderStatus(key, "", null);
  } catch (error) {
    console.error(`Failed to fetch ${key} settings`, error);
    setRecorderStatus(key, "Unable to load settings.", "error");
  }
}

function syncRecorderSectionsFromConfig(config) {
  if (!config || typeof config !== "object") {
    return;
  }
  recorderState.latestConfig = config;
  for (const [key, section] of recorderState.sections.entries()) {
    if (typeof section.options.fromConfig !== "function") {
      continue;
    }
    const canonical = section.options.fromConfig(config);
    handleRecorderConfigSnapshot(key, canonical);
  }
  if (!recorderState.loaded) {
    recorderState.loaded = true;
  }
}

function nativeHlsSupported(audio) {
  return (
    audio.canPlayType("application/vnd.apple.mpegurl") ||
    audio.canPlayType("application/x-mpegURL")
  );
}

function loadHlsLibrary() {
  if (window.Hls && typeof window.Hls.isSupported === "function") {
    return Promise.resolve(window.Hls);
  }
  if (liveState.scriptPromise) {
    return liveState.scriptPromise;
  }
  liveState.scriptPromise = new Promise((resolve, reject) => {
    const script = document.createElement("script");
    script.src = "https://cdn.jsdelivr.net/npm/hls.js@1.5.13/dist/hls.min.js";
    script.async = true;
    script.onload = () => {
      if (window.Hls) {
        resolve(window.Hls);
      } else {
        reject(new Error("hls.js unavailable"));
      }
    };
    script.onerror = () => reject(new Error("Failed to load hls.js"));
    document.body.append(script);
  }).catch((error) => {
    console.error("Unable to load hls.js", error);
    liveState.scriptPromise = null;
    throw error;
  });
  return liveState.scriptPromise;
}

function generateSessionId() {
  if (window.crypto && typeof window.crypto.randomUUID === "function") {
    return window.crypto.randomUUID();
  }
  if (window.crypto && typeof window.crypto.getRandomValues === "function") {
    const arr = new Uint8Array(16);
    window.crypto.getRandomValues(arr);
    return Array.from(arr, (x) => x.toString(16).padStart(2, "0")).join("");
  }
  const rand = Math.random().toString(36).slice(2);
  return `sess-${Date.now().toString(36)}-${rand}`;
}

function readSessionFromStorage() {
  try {
    const existing = sessionStorage.getItem(SESSION_STORAGE_KEY);
    if (existing) {
      return existing;
    }
  } catch (error) {
    /* ignore storage errors */
  }

  if (typeof window.name === "string" && window.name.startsWith(WINDOW_NAME_PREFIX)) {
    return window.name.slice(WINDOW_NAME_PREFIX.length);
  }

  return null;
}

function persistSessionId(id) {
  try {
    sessionStorage.setItem(SESSION_STORAGE_KEY, id);
  } catch (error) {
    /* ignore storage errors */
  }

  try {
    window.name = `${WINDOW_NAME_PREFIX}${id}`;
  } catch (error) {
    /* ignore window.name assignment errors */
  }
}

function ensureSessionId() {
  if (liveState.sessionId) {
    return liveState.sessionId;
  }

  const existing = readSessionFromStorage();
  if (existing) {
    liveState.sessionId = existing;
    persistSessionId(existing);
    return existing;
  }

  const generated = generateSessionId();
  liveState.sessionId = generated;
  persistSessionId(generated);
  return generated;
}

function withSession(path) {
  const id = ensureSessionId();
  if (!id) {
    return path;
  }
  const separator = path.includes("?") ? "&" : "?";
  return `${path}${separator}session=${encodeURIComponent(id)}`;
}

function sendStart() {
  apiClient.fetch(withSession(START_ENDPOINT), { cache: "no-store" }).catch(() => undefined);
}

function sendStop(useBeacon) {
  const url = withSession(STOP_ENDPOINT);
  if (useBeacon && navigator.sendBeacon) {
    try {
      navigator.sendBeacon(url, "");
      return;
    } catch (error) {
      /* fall back to fetch */
    }
  }
  apiClient.fetch(url, { cache: "no-store", keepalive: true }).catch(() => undefined);
}

async function refreshLiveStats() {
  try {
    const response = await apiClient.fetch(STATS_ENDPOINT, { cache: "no-store" });
    if (!response.ok) {
      throw new Error(`stats ${response.status}`);
    }
    const payload = await response.json();
    if (dom.liveClients) {
      dom.liveClients.textContent = String(payload.active_clients ?? 0);
    }
    if (dom.liveEncoder) {
      dom.liveEncoder.textContent = payload.encoder_running ? "running" : "stopped";
    }
  } catch (error) {
    console.debug("Failed to fetch live stats", error);
  }
}

function scheduleLiveStats() {
  cancelLiveStats();
  refreshLiveStats();
  liveState.statsTimer = window.setInterval(refreshLiveStats, 2000);
}

function cancelLiveStats() {
  if (liveState.statsTimer) {
    window.clearInterval(liveState.statsTimer);
    liveState.statsTimer = null;
  }
}

function setLiveStatus(text) {
  if (dom.liveStatus) {
    dom.liveStatus.textContent = text;
  }
}

function setAutoRecordButtonState(active) {
  if (!dom.autoToggle) {
    return;
  }
  const nextActive = Boolean(active);
  dom.autoToggle.setAttribute("aria-pressed", nextActive ? "true" : "false");
  dom.autoToggle.textContent = nextActive ? "Disable Auto" : "Enable Auto";
}

function setAutoRecordDisabled(disabled, reason = "") {
  if (!dom.autoToggle) {
    return;
  }
  const nextDisabled = Boolean(disabled);
  if (dom.autoToggle.disabled !== nextDisabled) {
    dom.autoToggle.disabled = nextDisabled;
  }
  if (nextDisabled) {
    if (reason) {
      dom.autoToggle.title = reason;
    } else {
      dom.autoToggle.removeAttribute("title");
    }
    dom.autoToggle.setAttribute("aria-disabled", "true");
  } else {
    dom.autoToggle.removeAttribute("title");
    dom.autoToggle.removeAttribute("aria-disabled");
  }
}

function updateAutoRecordButton(rawStatus) {
  if (!dom.autoToggle) {
    return;
  }
  if (autoRecordState.pending) {
    const pendingReason =
      autoRecordState.reason || "Auto capture toggle in progress.";
    setAutoRecordDisabled(true, pendingReason);
    return;
  }
  const status = rawStatus && typeof rawStatus === "object" ? rawStatus : state.captureStatus;
  let enabled = true;
  if (status && typeof status === "object") {
    if (Object.prototype.hasOwnProperty.call(status, "auto_recording_enabled")) {
      enabled = parseBoolean(status.auto_recording_enabled);
    }
    autoRecordState.motionOverride = parseBoolean(
      status.auto_record_motion_override
    );
  } else {
    autoRecordState.motionOverride = false;
  }
  autoRecordState.enabled = enabled !== false;
  setAutoRecordButtonState(autoRecordState.enabled);
  let disabled = false;
  let reason = "";
  if (!status || typeof status !== "object") {
    disabled = true;
    reason = "Recorder status unavailable.";
  } else if (!parseBoolean(status.service_running)) {
    disabled = true;
    const stopReason =
      typeof status.last_stop_reason === "string"
        ? status.last_stop_reason.trim()
        : "";
    reason = stopReason || "Recorder service is stopped.";
  }
  setAutoRecordDisabled(disabled, reason);
}

function setAutoRecordPending(pending, message = "") {
  autoRecordState.pending = Boolean(pending);
  autoRecordState.reason = message;
  if (!dom.autoToggle) {
    return;
  }
  if (autoRecordState.pending) {
    dom.autoToggle.setAttribute("aria-busy", "true");
    setAutoRecordDisabled(true, message || "Auto capture toggle in progress.");
  } else {
    dom.autoToggle.removeAttribute("aria-busy");
    updateAutoRecordButton(state.captureStatus);
  }
}

function setManualRecordButtonState() {
  if (!dom.manualToggle) {
    return;
  }
  const manualEnabled = Boolean(manualRecordState.enabled);
  const capturing = Boolean(manualRecordState.capturing);
  dom.manualToggle.setAttribute("aria-pressed", manualEnabled ? "true" : "false");
  let label = "Manual Record";
  if (capturing) {
    label = "Stop Capture";
  } else if (manualEnabled) {
    label = "Stop Manual";
  }
  dom.manualToggle.textContent = label;
}

function setManualRecordDisabled(disabled, reason = "") {
  if (!dom.manualToggle) {
    return;
  }
  const nextDisabled = Boolean(disabled);
  if (dom.manualToggle.disabled !== nextDisabled) {
    dom.manualToggle.disabled = nextDisabled;
  }
  if (nextDisabled) {
    if (reason) {
      dom.manualToggle.title = reason;
    } else {
      dom.manualToggle.removeAttribute("title");
    }
    dom.manualToggle.setAttribute("aria-disabled", "true");
  } else {
    dom.manualToggle.removeAttribute("title");
    dom.manualToggle.removeAttribute("aria-disabled");
  }
}

function updateManualRecordButton(rawStatus) {
  if (!dom.manualToggle) {
    return;
  }
  if (manualRecordState.pending) {
    const pendingReason = manualRecordState.reason || "Manual toggle in progress.";
    setManualRecordDisabled(true, pendingReason);
    return;
  }
  const status = rawStatus && typeof rawStatus === "object" ? rawStatus : null;
  const enabled = status ? parseBoolean(status.manual_recording) : false;
  manualRecordState.enabled = Boolean(enabled);
  const capturing = status ? parseBoolean(status.capturing) : false;
  manualRecordState.capturing = Boolean(capturing);
  setManualRecordButtonState();
  let disabled = false;
  let reason = "";
  if (!status) {
    disabled = true;
    reason = "Recorder status unavailable.";
  } else if (!parseBoolean(status.service_running)) {
    disabled = true;
    const stopReason =
      typeof status.last_stop_reason === "string" ? status.last_stop_reason.trim() : "";
    reason = stopReason || "Recorder service is stopped.";
  }
  setManualRecordDisabled(disabled, reason);
}

function setManualRecordPending(pending, message = "") {
  manualRecordState.pending = Boolean(pending);
  manualRecordState.reason = message;
  if (!dom.manualToggle) {
    return;
  }
  if (manualRecordState.pending) {
    dom.manualToggle.setAttribute("aria-busy", "true");
    setManualRecordDisabled(true, message || "Manual toggle in progress.");
  } else {
    dom.manualToggle.removeAttribute("aria-busy");
    updateManualRecordButton(state.captureStatus);
  }
}

function setLiveButtonState(active) {
  if (!dom.liveToggle) {
    return;
  }
  dom.liveToggle.setAttribute("aria-pressed", active ? "true" : "false");
  dom.liveToggle.textContent = active ? "Stop Stream" : "Live Stream";
}

function setLiveToggleDisabled(disabled, reason = "") {
  if (!dom.liveToggle) {
    return;
  }
  const nextDisabled = Boolean(disabled);
  if (dom.liveToggle.disabled !== nextDisabled) {
    dom.liveToggle.disabled = nextDisabled;
  }
  if (nextDisabled) {
    if (reason) {
      dom.liveToggle.title = reason;
    } else {
      dom.liveToggle.removeAttribute("title");
    }
    dom.liveToggle.setAttribute("aria-disabled", "true");
  } else {
    dom.liveToggle.removeAttribute("title");
    dom.liveToggle.removeAttribute("aria-disabled");
  }
}

function updateLiveToggleAvailabilityFromServices() {
  if (!dom.liveToggle) {
    return;
  }

  const service = servicesState.items.find(
    (entry) => entry && entry.unit === VOICE_RECORDER_SERVICE_UNIT,
  );
  if (!service) {
    let reason = "Recorder service status unavailable.";
    if (servicesState.items.length > 0) {
      reason = "Recorder service unavailable.";
    } else if (servicesState.error) {
      reason = servicesState.error;
    } else if (servicesState.fetchInFlight) {
      reason = "Checking recorder service status…";
    }
    setLiveToggleDisabled(true, reason);
    if (liveState.open) {
      closeLiveStreamPanel();
    }
    return;
  }

  const pending = servicesState.pending.has(service.unit);
  const available = service.available !== false;
  const active = service.is_active === true;

  let disabled = false;
  let reason = "";

  if (pending) {
    disabled = true;
    reason = "Recorder service changing state.";
  } else if (!available) {
    disabled = true;
    reason = service.error || "Recorder service unavailable.";
  } else if (!active) {
    disabled = true;
    reason = "Recorder service is stopped.";
  }

  setLiveToggleDisabled(disabled, reason);
  if (disabled && liveState.open) {
    closeLiveStreamPanel();
  }
}


function attachEventListeners() {
  if (typeof document !== "undefined") {
    const handleGlobalFocusIn = (event) => {
      if (findInteractiveElement(event.target, event)) {
        suspendAutoRefresh();
      }
    };

    const handleGlobalFocusOut = (event) => {
      if (!findInteractiveElement(event.target, event)) {
        return;
      }
      window.requestAnimationFrame(() => {
        const active =
          document.activeElement instanceof HTMLElement ? document.activeElement : null;
        if (!findInteractiveElement(active)) {
          resumeAutoRefresh();
        }
      });
    };

    const handlePointerOver = (event) => {
      if (hasHoveredInteractiveElements()) {
        recordPointerActivity();
      }
      const interactive = findInteractiveElement(event.target, event);
      if (!interactive) {
        return;
      }
      hoveredInteractiveElements.add(interactive);
      recordPointerActivity();
      suspendAutoRefresh();
    };

    const handlePointerOut = (event) => {
      if (hasHoveredInteractiveElements()) {
        recordPointerActivity();
      }
      const interactive = findInteractiveElement(event.target, event);
      if (!interactive) {
        return;
      }
      const relatedTarget = event.relatedTarget instanceof Element ? event.relatedTarget : null;
      const nextInteractive = relatedTarget ? findInteractiveElement(relatedTarget) : null;
      if (nextInteractive === interactive) {
        return;
      }
      hoveredInteractiveElements.delete(interactive);
      if (!hasHoveredInteractiveElements()) {
        stopPointerIdleTimer();
      }
      if (nextInteractive) {
        return;
      }
      if (hasHoveredInteractiveElements()) {
        return;
      }
      window.requestAnimationFrame(() => {
        const active =
          document.activeElement instanceof HTMLElement ? document.activeElement : null;
        if (!findInteractiveElement(active) && !hasHoveredInteractiveElements()) {
          resumeAutoRefresh();
        }
      });
    };

    document.addEventListener("focusin", handleGlobalFocusIn);
    document.addEventListener("focusout", handleGlobalFocusOut);
    document.addEventListener("pointerdown", (event) => {
      recordPointerActivity();
      if (findInteractiveElement(event.target, event)) {
        suspendAutoRefresh();
        return;
      }
      clearHoveredInteractiveElements();
      // Clicking outside of interactive controls should release any
      // manual suspension so status polling keeps running even if the
      // previously focused element retained focus (common for buttons).
      window.requestAnimationFrame(() => {
        resumeAutoRefresh();
      });
    });
    document.addEventListener("pointermove", () => {
      if (hasHoveredInteractiveElements()) {
        recordPointerActivity();
      }
    }, true);
    document.addEventListener("pointerover", handlePointerOver, true);
    document.addEventListener("pointerout", handlePointerOut, true);

    const refreshAfterFocus = () => {
      pruneHoveredInteractiveElements();
      clearHoveredInteractiveElements();
      resumeAutoRefresh();
      requestRecordingsRefresh({ immediate: true });
    };

    window.addEventListener("focus", refreshAfterFocus);
    document.addEventListener("visibilitychange", () => {
      if (document.visibilityState === "visible") {
        refreshAfterFocus();
      }
    });
  }

  const audioSection = recorderDom.sections ? recorderDom.sections.audio : null;
  if (audioSection) {
    const toggles = [
      audioSection.filterDenoiseEnabled,
      audioSection.filterHighpassEnabled,
      audioSection.filterLowpassEnabled,
      audioSection.filterNotchEnabled,
      audioSection.filterSpectralGateEnabled,
      audioSection.calibrationNoise,
    ];
    for (const toggle of toggles) {
      if (toggle instanceof HTMLInputElement) {
        toggle.addEventListener("change", () => {
          updateAudioFilterControls();
        });
      }
    }
    const sliders = [
      audioSection.filterDenoiseFloor,
      audioSection.filterHighpassCutoff,
      audioSection.filterLowpassCutoff,
      audioSection.filterNotchFrequency,
      audioSection.filterNotchQuality,
      audioSection.filterSpectralGateSensitivity,
      audioSection.filterSpectralGateReduction,
      audioSection.filterSpectralGateNoiseUpdate,
      audioSection.filterSpectralGateNoiseDecay,
    ];
    for (const slider of sliders) {
      if (slider instanceof HTMLInputElement) {
        slider.addEventListener("input", updateAudioFilterControls);
        slider.addEventListener("change", updateAudioFilterControls);
      }
    }
    if (audioSection.calibrationGain instanceof HTMLInputElement) {
      audioSection.calibrationGain.addEventListener("change", updateAudioFilterControls);
    }
    if (audioSection.filterDenoiseType instanceof HTMLSelectElement) {
      audioSection.filterDenoiseType.addEventListener("change", updateAudioFilterControls);
    }
    if (audioSection.calibrateNoiseButton instanceof HTMLButtonElement) {
      audioSection.calibrateNoiseButton.addEventListener("click", () => {
        const targetUrl = "/static/docs/room-tuner.html";
        window.open(targetUrl, "_blank", "noopener");
      });
    }
  }

  const transcriptionSection = recorderDom.sections ? recorderDom.sections.transcription : null;
  if (transcriptionSection) {
    if (transcriptionSection.modelRefresh instanceof HTMLButtonElement) {
      transcriptionSection.modelRefresh.addEventListener("click", () => {
        refreshTranscriptionModels();
      });
    }
    if (transcriptionSection.modelApply instanceof HTMLButtonElement) {
      transcriptionSection.modelApply.addEventListener("click", () => {
        applySelectedTranscriptionModel();
      });
    }
    if (transcriptionSection.modelDismiss instanceof HTMLButtonElement) {
      transcriptionSection.modelDismiss.addEventListener("click", () => {
        transcriptionModelState.models = [];
        hideTranscriptionModelDiscovery();
        setTranscriptionModelStatus("", "info");
      });
    }
    if (transcriptionSection.modelOptions instanceof HTMLSelectElement) {
      transcriptionSection.modelOptions.addEventListener("change", () => {
        const value = transcriptionSection.modelOptions.value;
        const selected = transcriptionModelState.models.find((entry) => entry && entry.path === value);
        if (selected && selected.label) {
          setTranscriptionModelStatus(`Selected ${selected.label}.`, "info");
        } else {
          setTranscriptionModelStatus("", "info");
        }
      });
      transcriptionSection.modelOptions.addEventListener("dblclick", () => {
        applySelectedTranscriptionModel();
      });
    }
  }

  if (dom.filtersPanel) {
    const handleFiltersFocusOut = (event) => {
      const next =
        event.relatedTarget instanceof HTMLElement ? event.relatedTarget : null;
      if (next && dom.filtersPanel.contains(next)) {
        return;
      }
      window.requestAnimationFrame(() => {
        const active =
          document.activeElement instanceof HTMLElement
            ? document.activeElement
            : null;
        if (!active || !dom.filtersPanel.contains(active)) {
          resumeAutoRefresh();
        }
      });
    };

    dom.filtersPanel.addEventListener("focusin", suspendAutoRefresh);
    dom.filtersPanel.addEventListener("pointerdown", suspendAutoRefresh);
    dom.filtersPanel.addEventListener("focusout", handleFiltersFocusOut);
  }

  dom.applyFilters.addEventListener("click", () => {
    applyFiltersFromInputs();
    state.selections.clear();
    state.selectionAnchor = "";
    state.selectionFocus = "";
    fetchRecordings({ silent: false, force: true });
    updateSelectionUI();
    resumeAutoRefresh();
  });

  dom.filterSearch.addEventListener("keydown", (event) => {
    if (event.key === "Enter") {
      event.preventDefault();
      dom.applyFilters.click();
    }
  });

  dom.clearFilters.addEventListener("click", () => {
    clearFilters();
    state.selections.clear();
    state.selectionAnchor = "";
    state.selectionFocus = "";
    fetchRecordings({ silent: false, force: true });
    updateSelectionUI();
    resumeAutoRefresh();
  });

  if (dom.themeToggle) {
    dom.themeToggle.addEventListener("click", () => {
      themeManager.toggle();
    });
  }

  if (dom.appMenuToggle && dom.appMenu) {
    dom.appMenuToggle.addEventListener("click", () => {
      toggleAppMenu();
    });
    dom.appMenuToggle.addEventListener("keydown", (event) => {
      if (event.key === "ArrowDown") {
        event.preventDefault();
        openAppMenu();
      } else if (event.key === "Escape" && isAppMenuOpen()) {
        event.preventDefault();
        closeAppMenu();
      }
    });
  }

  if (recorderDom.menuItems && typeof recorderDom.menuItems.length === "number") {
    for (const item of recorderDom.menuItems) {
      if (!(item instanceof HTMLElement)) {
        continue;
      }
      item.addEventListener("click", () => {
        const section = item.getAttribute("data-recorder-section") || "";
        closeAppMenu({ restoreFocus: false });
        openRecorderDialog({ section });
      });
    }
  }

  if (recorderDom.close) {
    recorderDom.close.addEventListener("click", () => {
      closeRecorderDialog();
    });
  }

  if (recorderDom.saveAll) {
    recorderDom.saveAll.addEventListener("click", () => {
      void saveAllRecorderSections();
    });
  }

  if (recorderDom.modal) {
    recorderDom.modal.addEventListener("mousedown", (event) => {
      if (event.target === recorderDom.modal) {
        event.preventDefault();
      }
    });
    recorderDom.modal.addEventListener("click", (event) => {
      if (event.target === recorderDom.modal) {
        closeRecorderDialog();
      }
    });
  }

  if (dom.configOpen) {
    dom.configOpen.addEventListener("click", () => {
      closeAppMenu({ restoreFocus: false });
      openConfigModal();
    });
  }

  if (dom.configClose) {
    dom.configClose.addEventListener("click", () => {
      closeConfigModal();
    });
  }

  if (dom.configModal) {
    dom.configModal.addEventListener("mousedown", (event) => {
      if (event.target === dom.configModal) {
        event.preventDefault();
      }
    });
    dom.configModal.addEventListener("click", (event) => {
      if (event.target === dom.configModal) {
        closeConfigModal();
      }
    });
  }

  attachWebServerEventListeners();
  attachArchivalEventListeners();

  if (dom.servicesOpen) {
    dom.servicesOpen.addEventListener("click", () => {
      closeAppMenu({ restoreFocus: false });
      if (servicesDialogState.open) {
        closeServicesModal();
      } else {
        openServicesModal();
      }
    });
  }

  if (dom.servicesClose) {
    dom.servicesClose.addEventListener("click", () => {
      closeServicesModal();
    });
  }

  if (dom.servicesModal) {
    dom.servicesModal.addEventListener("mousedown", (event) => {
      if (event.target === dom.servicesModal) {
        event.preventDefault();
      }
    });
    dom.servicesModal.addEventListener("click", (event) => {
      if (event.target === dom.servicesModal) {
        closeServicesModal();
      }
    });
  }

  if (dom.servicesRefresh) {
    dom.servicesRefresh.addEventListener("click", () => {
      fetchServices({ silent: false });
    });
  }

  if (dom.pagePrev) {
    dom.pagePrev.addEventListener("click", () => {
      if (dom.pagePrev.disabled) {
        return;
      }
      const limitValue = clampLimitValue(state.filters.limit);
      const currentOffset = Number.isFinite(state.offset) ? Math.trunc(state.offset) : 0;
      const nextOffset = Math.max(0, currentOffset - limitValue);
      if (nextOffset === currentOffset) {
        return;
      }
      state.offset = nextOffset;
      fetchRecordings({ silent: false, force: true });
      updatePaginationControls();
    });
  }

  if (dom.pageNext) {
    dom.pageNext.addEventListener("click", () => {
      if (dom.pageNext.disabled) {
        return;
      }
      const limitValue = clampLimitValue(state.filters.limit);
      const currentOffset = Number.isFinite(state.offset) ? Math.trunc(state.offset) : 0;
      const nextOffset = Math.max(0, currentOffset + limitValue);
      if (nextOffset === currentOffset) {
        return;
      }
      state.offset = nextOffset;
      fetchRecordings({ silent: false, force: true });
      updatePaginationControls();
    });

  }

  for (const button of dom.sortButtons) {
    button.addEventListener("click", () => {
      const key = button.dataset.sortKey;
      if (!key) {
        return;
      }
      if (state.sort.key === key) {
        state.sort.direction = state.sort.direction === "asc" ? "desc" : "asc";
      } else {
        state.sort.key = key;
        state.sort.direction = "asc";
      }
      updateSortIndicators();
      persistSortPreference(state.sort);
      renderRecords({ force: true });
    });
  }

  dom.toggleAll.addEventListener("change", (event) => {
    const records = getVisibleRecords().filter((record) => !record.isPartial);
    if (event.target.checked) {
      for (const record of records) {
        state.selections.add(record.path);
      }
      if (records.length > 0) {
        state.selectionAnchor = records[records.length - 1].path;
        state.selectionFocus = records[records.length - 1].path;
      }
    } else {
      for (const record of records) {
        state.selections.delete(record.path);
      }
      state.selectionAnchor = "";
      state.selectionFocus = "";
    }
    renderRecords({ force: true });
  });

  dom.selectAll.addEventListener("click", () => {
    const records = getVisibleRecords().filter((record) => !record.isPartial);
    for (const record of records) {
      state.selections.add(record.path);
    }
    if (records.length > 0) {
      state.selectionAnchor = records[records.length - 1].path;
      state.selectionFocus = records[records.length - 1].path;
    }
    renderRecords({ force: true });
  });

  dom.clearSelection.addEventListener("click", () => {
    state.selections.clear();
    state.selectionAnchor = "";
    state.selectionFocus = "";
    renderRecords({ force: true });
  });

  dom.deleteSelected.addEventListener("click", async () => {
    await requestSelectionDeletion();
  });

  if (dom.restoreSelected) {
    dom.restoreSelected.addEventListener("click", async () => {
      if (!isRecycleView() || !state.selections.size) {
        return;
      }
      syncRecycleSelectionFromPaths();
      await restoreRecycleBinSelection();
    });
  }

  if (dom.purgeSelected) {
    dom.purgeSelected.addEventListener("click", async () => {
      if (!isRecycleView()) {
        return;
      }
      await purgeRecycleBinSelection();
    });
  }

  if (dom.downloadSelected) {
    dom.downloadSelected.addEventListener("click", async () => {
      if (!state.selections.size) {
        return;
      }
      if (isRecycleView()) {
        return;
      }
      const paths = Array.from(state.selections.values());
      dom.downloadSelected.disabled = true;
      try {
        await downloadRecordingsArchive(paths);
      } catch (error) {
        console.error("Bulk download failed", error);
        const message =
          error instanceof Error && error.message
            ? error.message
            : "Unable to download recordings.";
        if (typeof window !== "undefined" && typeof window.alert === "function") {
          window.alert(message);
        }
      } finally {
        updateSelectionUI();
      }
    });
  }

  if (dom.renameSelected) {
    dom.renameSelected.addEventListener("click", () => {
      if (isRecycleView() || isRenameDialogPending() || state.selections.size !== 1) {
        return;
      }
      const [selectedPath] = Array.from(state.selections.values());
      if (typeof selectedPath !== "string" || !selectedPath) {
        return;
      }
      const record = state.records.find((entry) => entry.path === selectedPath);
      if (record) {
        openRenameDialog(record);
      }
    });
  }

  if (dom.waveformZoomInput instanceof HTMLInputElement) {
    const storedValue = Number.isFinite(waveformState.amplitudeScale)
      ? waveformState.amplitudeScale
      : Number.parseFloat(dom.waveformZoomInput.value);
    const initial = normalizeWaveformZoom(storedValue);
    waveformState.amplitudeScale = initial;
    dom.waveformZoomInput.value = initial.toString();
    updateWaveformZoomDisplay(initial);
    const handleWaveformZoomChange = (event) => {
      if (!(event.target instanceof HTMLInputElement)) {
        return;
      }
      const normalized = normalizeWaveformZoom(Number.parseFloat(event.target.value));
      waveformState.amplitudeScale = normalized;
      event.target.value = normalized.toString();
      updateWaveformZoomDisplay(normalized);
      persistWaveformPreferences(normalizeWaveformZoom(waveformState.amplitudeScale));
      redrawWaveform();
    };
    dom.waveformZoomInput.addEventListener("input", handleWaveformZoomChange);
    dom.waveformZoomInput.addEventListener("change", handleWaveformZoomChange);
  } else {
    updateWaveformZoomDisplay(normalizeWaveformZoom(waveformState.amplitudeScale));
  }

  if (dom.waveformContainer) {
    dom.waveformContainer.addEventListener("pointerdown", handleWaveformPointerDown);
    dom.waveformContainer.addEventListener("pointermove", handleWaveformPointerMove);
    dom.waveformContainer.addEventListener("pointerup", handleWaveformPointerUp);
    dom.waveformContainer.addEventListener("pointercancel", handleWaveformPointerUp);
    dom.waveformContainer.addEventListener("click", (event) => {
      event.stopPropagation();
    });
  }

  window.addEventListener("resize", redrawWaveform);
  window.addEventListener("resize", syncPlayerPlacement);
  window.addEventListener("keydown", handleTransportKeydown);
  window.addEventListener("keyup", handleTransportKeyup);
  window.addEventListener("blur", cancelKeyboardJog);
  window.addEventListener("keydown", handleSpacebarShortcut);

  const handlePreviewPointerReset = () => {
    focusState.previewPointer = false;
  };

  dom.player.addEventListener("pointerdown", () => {
    focusState.previewPointer = true;
  });
  dom.player.addEventListener("pointerup", handlePreviewPointerReset);
  dom.player.addEventListener("pointercancel", handlePreviewPointerReset);
  dom.player.addEventListener("focus", () => {
    if (!focusState.previewPointer) {
      return;
    }
    focusState.previewPointer = false;
    window.requestAnimationFrame(() => {
      if (!focusPreviewSurface()) {
        try {
          dom.player.blur();
        } catch (error) {
          /* ignore blur errors */
        }
      }
    });
  });
  dom.player.addEventListener("blur", handlePreviewPointerReset);

  const suppressPlayerPropagation = (event) => {
    event.stopPropagation();
  };

  dom.player.addEventListener("click", suppressPlayerPropagation);
  dom.player.addEventListener("dblclick", suppressPlayerPropagation);
  dom.player.addEventListener("pointerdown", suppressPlayerPropagation);
  dom.player.addEventListener("pointerup", suppressPlayerPropagation);

  dom.player.addEventListener("play", () => {
    playbackState.pausedViaSpacebar.delete(dom.player);
    startCursorAnimation();
    updateTransportPlayState();
    updateTransportProgressUI();
  });
  dom.player.addEventListener("pause", () => {
    stopCursorAnimation();
    updateCursorFromPlayer();
    updateTransportPlayState();
    updateTransportProgressUI();
  });
  dom.player.addEventListener("timeupdate", () => {
    updateCursorFromPlayer();
    if (!transportState.scrubbing) {
      updateTransportProgressUI();
    }
  });
  dom.player.addEventListener("seeked", () => {
    updateCursorFromPlayer();
    updateTransportProgressUI();
  });
  dom.player.addEventListener("loadedmetadata", (event) => {
    handlePlayerLoadedMetadata(event);
    updateTransportAvailability();
  });
  dom.player.addEventListener("durationchange", updateTransportProgressUI);
  dom.player.addEventListener("ended", () => {
    applyNowPlayingHighlight();
    stopCursorAnimation();
    updateCursorFromPlayer();
    updateTransportProgressUI();
    updateTransportPlayState();
    playbackState.pausedViaSpacebar.delete(dom.player);
  });
  dom.player.addEventListener("emptied", () => {
    playbackState.pausedViaSpacebar.delete(dom.player);
    playbackState.resetOnLoad = false;
    playbackState.enforcePauseOnLoad = false;
    if (!playbackSourceState.suppressTransportReset) {
      resetTransportUi();
    }
    updateTransportAvailability();
  });
  dom.player.addEventListener("volumechange", handlePlayerVolumeChange);
  dom.player.addEventListener("ratechange", handlePlayerRateChange);

  if (dom.transportPlay) {
    dom.transportPlay.addEventListener("click", handleTransportPlayToggle);
  }
  if (dom.transportRestart) {
    dom.transportRestart.addEventListener("click", () => {
      restartTransport();
    });
  }
  if (dom.transportRewind) {
    dom.transportRewind.addEventListener("click", () => {
      skipTransportBy(-TRANSPORT_SKIP_BACK_SECONDS);
    });
  }
  if (dom.transportForward) {
    dom.transportForward.addEventListener("click", () => {
      skipTransportBy(TRANSPORT_SKIP_FORWARD_SECONDS);
    });
  }
  if (dom.transportEnd) {
    dom.transportEnd.addEventListener("click", () => {
      jumpToTransportEnd();
    });
  }
  if (dom.transportMute) {
    dom.transportMute.addEventListener("click", handleTransportMuteToggle);
  }
  if (dom.transportVolume) {
    dom.transportVolume.addEventListener("input", handleTransportVolumeInput);
  }
  if (dom.transportSpeed) {
    dom.transportSpeed.addEventListener("change", handleTransportSpeedChange);
  }
  if (dom.transportScrubber) {
    dom.transportScrubber.addEventListener("input", handleTransportScrubberInput);
    dom.transportScrubber.addEventListener("change", handleTransportScrubberCommit);
    dom.transportScrubber.addEventListener("pointerdown", handleTransportScrubberPointerDown);
    dom.transportScrubber.addEventListener("pointerup", handleTransportScrubberPointerUp);
    dom.transportScrubber.addEventListener("pointercancel", handleTransportScrubberPointerUp);
    dom.transportScrubber.addEventListener("blur", handleTransportScrubberBlur);
  }

  if (dom.playbackSourceProcessed) {
    dom.playbackSourceProcessed.addEventListener("click", () => {
      setPlaybackSource("processed", { userInitiated: true });
    });
  }
  if (dom.playbackSourceRaw) {
    dom.playbackSourceRaw.addEventListener("click", () => {
      setPlaybackSource("raw", { userInitiated: true });
    });
  }

  applyPlaybackSourceUi();

  if (dom.clipperSetStart) {
    dom.clipperSetStart.addEventListener("click", () => {
      clipper.setStartFromPlayhead();
    });
  }

  if (dom.clipperSetEnd) {
    dom.clipperSetEnd.addEventListener("click", () => {
      clipper.setEndFromPlayhead();
    });
  }

  if (dom.clipperReset) {
    dom.clipperReset.addEventListener("click", clipper.handleReset);
  }

  if (dom.clipperUndo) {
    dom.clipperUndo.addEventListener("click", clipper.handleUndo);
  }

  if (dom.clipperStartInput) {
    dom.clipperStartInput.addEventListener("change", clipper.handleStartChange);
  }

  if (dom.clipperEndInput) {
    dom.clipperEndInput.addEventListener("change", clipper.handleEndChange);
  }

  if (dom.clipperNameInput) {
    dom.clipperNameInput.addEventListener("input", clipper.handleNameInput);
    dom.clipperNameInput.addEventListener("blur", clipper.handleNameBlur);
  }

  if (dom.clipperOverwriteToggle) {
    dom.clipperOverwriteToggle.addEventListener("change", clipper.handleOverwriteChange);
  }

  if (dom.recordingsTabRecent) {
    dom.recordingsTabRecent.addEventListener("click", () => {
      setCollection("recent");
    });
  }

  if (dom.recordingsTabSaved) {
    dom.recordingsTabSaved.addEventListener("click", () => {
      setCollection("saved");
    });
  }

  if (dom.recordingsTabRecycle) {
    dom.recordingsTabRecycle.addEventListener("click", () => {
      setCollection("recycle");
    });
  }

  if (dom.clipperForm) {
    dom.clipperForm.addEventListener("submit", clipper.submitForm);
  }

  if (dom.clipperToggle) {
    dom.clipperToggle.addEventListener("click", () => {
      const next = !clipper.state.enabled;
      clipper.setEnabled(next, { focus: next });
    });
  }

  if (dom.splitEvent) {
    dom.splitEvent.addEventListener("click", () => {
      requestSplitEvent();
    });
  }

  if (dom.autoToggle) {
    setAutoRecordButtonState(autoRecordState.enabled);
    setAutoRecordDisabled(true, "Recorder status unavailable.");
    dom.autoToggle.addEventListener("click", async () => {
      if (autoRecordState.pending || dom.autoToggle.disabled) {
        return;
      }
      const nextEnabled = !autoRecordState.enabled;
      const pendingMessage = nextEnabled
        ? "Enabling auto capture…"
        : "Pausing auto capture…";
      setAutoRecordPending(true, pendingMessage);
      try {
        const response = await apiClient.fetch(AUTO_RECORD_ENDPOINT, {
          method: "POST",
          headers: { "Content-Type": "application/json" },
          body: JSON.stringify({ enabled: nextEnabled }),
        });
        if (!response.ok) {
          let message = `Auto capture request failed (status ${response.status})`;
          try {
            const errorPayload = await response.json();
            if (errorPayload && typeof errorPayload === "object") {
              if (typeof errorPayload.error === "string" && errorPayload.error) {
                message = errorPayload.error;
              } else if (typeof errorPayload.reason === "string" && errorPayload.reason) {
                message = errorPayload.reason;
              }
            }
          } catch (jsonError) {
            try {
              const text = await response.text();
              if (text && text.trim()) {
                message = text.trim();
              }
            } catch (textError) {
              /* ignore text parse errors */
            }
          }
          throw new Error(message);
        }
        let enabledResult = nextEnabled;
        try {
          const payload = await response.json();
          if (payload && typeof payload === "object" && "enabled" in payload) {
            enabledResult = parseBoolean(payload.enabled);
          }
        } catch (parseError) {
          enabledResult = nextEnabled;
        }
        autoRecordState.enabled = Boolean(enabledResult);
        autoRecordState.reason = "";
        setAutoRecordButtonState(autoRecordState.enabled);
        updateAutoRecordButton(state.captureStatus);
      } catch (autoError) {
        const message =
          autoError instanceof Error && autoError.message
            ? autoError.message
            : "Auto capture toggle failed";
        console.error("Auto record toggle failed", autoError);
        setAutoRecordPending(false);
        autoRecordState.pending = false;
        autoRecordState.reason = "";
        if (dom.autoToggle) {
          dom.autoToggle.removeAttribute("aria-busy");
          dom.autoToggle.title = message;
        }
        return;
      }
      setAutoRecordPending(false);
    });
  }

  if (dom.manualToggle) {
    dom.manualToggle.addEventListener("click", async () => {
      if (manualRecordState.pending || dom.manualToggle.disabled) {
        return;
      }
      const capturing = Boolean(manualRecordState.capturing);
      const manualEnabled = Boolean(manualRecordState.enabled);
      if (capturing && !manualEnabled) {
        const pendingMessage = "Stopping capture…";
        setManualRecordPending(true, pendingMessage);
        try {
          const response = await apiClient.fetch(CAPTURE_STOP_ENDPOINT, {
            method: "POST",
            headers: { "Content-Type": "application/json" },
            body: "{}",
          });
          if (!response.ok) {
            let message = `Capture stop request failed (status ${response.status})`;
            try {
              const errorPayload = await response.json();
              if (errorPayload && typeof errorPayload === "object") {
                if (typeof errorPayload.error === "string" && errorPayload.error) {
                  message = errorPayload.error;
                } else if (typeof errorPayload.reason === "string" && errorPayload.reason) {
                  message = errorPayload.reason;
                }
              }
            } catch (jsonError) {
              try {
                const text = await response.text();
                if (text && text.trim()) {
                  message = text.trim();
                }
              } catch (textError) {
                /* ignore text parse errors */
              }
            }
            throw new Error(message);
          }
          manualRecordState.reason = "";
        } catch (stopError) {
          const message =
            stopError instanceof Error && stopError.message
              ? stopError.message
              : "Capture stop request failed";
          console.error("Manual capture stop failed", stopError);
          setManualRecordPending(false);
          manualRecordState.pending = false;
          manualRecordState.reason = "";
          if (dom.manualToggle) {
            dom.manualToggle.removeAttribute("aria-busy");
            dom.manualToggle.title = message;
          }
          return;
        }
        setManualRecordPending(false);
        return;
      }
      const nextEnabled = !manualEnabled;
      const pendingMessage = nextEnabled
        ? "Enabling manual recording…"
        : "Stopping manual recording…";
      setManualRecordPending(true, pendingMessage);
      try {
        const response = await apiClient.fetch(MANUAL_RECORD_ENDPOINT, {
          method: "POST",
          headers: { "Content-Type": "application/json" },
          body: JSON.stringify({ enabled: nextEnabled }),
        });
        if (!response.ok) {
          let message = `Manual record request failed (status ${response.status})`;
          try {
            const errorPayload = await response.json();
            if (errorPayload && typeof errorPayload === "object") {
              if (typeof errorPayload.error === "string" && errorPayload.error) {
                message = errorPayload.error;
              } else if (typeof errorPayload.reason === "string" && errorPayload.reason) {
                message = errorPayload.reason;
              }
            }
          } catch (jsonError) {
            try {
              const text = await response.text();
              if (text && text.trim()) {
                message = text.trim();
              }
            } catch (textError) {
              /* ignore text parse errors */
            }
          }
          throw new Error(message);
        }
        let enabledResult = nextEnabled;
        try {
          const payload = await response.json();
          if (payload && typeof payload === "object" && "enabled" in payload) {
            enabledResult = parseBoolean(payload.enabled);
          }
        } catch (parseError) {
          enabledResult = nextEnabled;
        }
        manualRecordState.enabled = Boolean(enabledResult);
        manualRecordState.reason = "";
        manualRecordState.capturing = Boolean(manualRecordState.enabled);
        setManualRecordButtonState();
        updateAutoRecordButton(state.captureStatus);
        updateManualRecordButton(state.captureStatus);
      } catch (manualError) {
        const message =
          manualError instanceof Error && manualError.message
            ? manualError.message
            : "Manual record toggle failed";
        console.error("Manual record toggle failed", manualError);
        setManualRecordPending(false);
        manualRecordState.pending = false;
        manualRecordState.reason = "";
        if (dom.manualToggle) {
          dom.manualToggle.removeAttribute("aria-busy");
          dom.manualToggle.title = message;
        }
        return;
      }
      setManualRecordPending(false);
    });
  }

  if (dom.liveToggle) {
    dom.liveToggle.addEventListener("click", () => {
      if (liveState.open) {
        closeLiveStreamPanel();
      } else {
        openLiveStreamPanel();
      }
    });
  }

  if (dom.liveClose) {
    dom.liveClose.addEventListener("click", () => {
      closeLiveStreamPanel();
    });
  }

  if (dom.previewClose) {
    dom.previewClose.addEventListener("click", () => {
      setNowPlaying(null);
    });
  }

  if (dom.playerCard) {
    dom.playerCard.addEventListener("keydown", handlePreviewKeydown);
    dom.playerCard.addEventListener("pointerdown", (event) => {
      if (findInteractiveElement(event.target, event)) {
        return;
      }
      focusPreviewSurface();
    });
  }

  if (dom.liveAudio) {
    dom.liveAudio.addEventListener("playing", () => {
      playbackState.pausedViaSpacebar.delete(dom.liveAudio);
      if (liveState.open) {
        setLiveStatus("Live");
      }
    });
    dom.liveAudio.addEventListener("waiting", () => {
      if (liveState.open) {
        setLiveStatus("Buffering…");
      }
    });
    dom.liveAudio.addEventListener("pause", () => {
      if (!liveState.open) {
        return;
      }
      if (liveState.active) {
        setLiveStatus("Paused");
      } else {
        setLiveStatus("Idle");
      }
    });
    dom.liveAudio.addEventListener("error", () => {
      setLiveStatus("Unavailable");
    });
    dom.liveAudio.addEventListener("stalled", () => {
      if (liveState.open) {
        setLiveStatus("Buffering…");
      }
    });
    dom.liveAudio.addEventListener("ended", () => {
      playbackState.pausedViaSpacebar.delete(dom.liveAudio);
    });
    const handleLivePointerReset = () => {
      focusState.livePointer = false;
    };
    dom.liveAudio.addEventListener("pointerdown", () => {
      focusState.livePointer = true;
    });
    dom.liveAudio.addEventListener("pointerup", handleLivePointerReset);
    dom.liveAudio.addEventListener("pointercancel", handleLivePointerReset);
    dom.liveAudio.addEventListener("focus", () => {
      if (!focusState.livePointer) {
        return;
      }
      focusState.livePointer = false;
      window.requestAnimationFrame(() => {
        if (!focusLiveStreamPanel()) {
          try {
            dom.liveAudio.blur();
          } catch (error) {
            /* ignore blur errors */
          }
        }
      });
    });
    dom.liveAudio.addEventListener("blur", handleLivePointerReset);
  }

  window.addEventListener("beforeunload", () => {
    stopAutoRefresh();
    stopServicesRefresh();
    stopHealthRefresh();
    stopConfigRefresh();
    closeEventStream();
    if (liveState.open || liveState.active) {
      stopLiveStream({ sendSignal: true, useBeacon: true });
    }
  });

  window.addEventListener("pagehide", () => {
    stopAutoRefresh();
    stopServicesRefresh();
    stopHealthRefresh();
    stopConfigRefresh();
    closeEventStream();
    if (liveState.open || liveState.active) {
      stopLiveStream({ sendSignal: true, useBeacon: true });
    }
  });

  document.addEventListener("visibilitychange", () => {
    if (document.visibilityState === "hidden") {
      stopAutoRefresh();
      stopServicesRefresh();
      stopHealthRefresh();
      stopConfigRefresh();
      if (liveState.open && liveState.active) {
        cancelLiveStats();
      }
    } else {
      startAutoRefresh();
      startServicesRefresh();
      startHealthRefresh();
      startConfigRefresh();
      fetchServices({ silent: true });
      fetchConfig({ silent: true });
      if (liveState.open && liveState.active) {
        scheduleLiveStats();
        if (dom.liveAudio) {
          dom.liveAudio.play().catch(() => undefined);
        }
      }
    }
    refreshTabRecordingTitleIndicator();
  });

  if (mobileLayoutQuery) {
    const handleLayoutChange = () => {
      syncPlayerPlacement();
    };
    if (typeof mobileLayoutQuery.addEventListener === "function") {
      mobileLayoutQuery.addEventListener("change", handleLayoutChange);
    } else if (typeof mobileLayoutQuery.addListener === "function") {
      mobileLayoutQuery.addListener(handleLayoutChange);
    }
  }
}

const { initialize } = createDashboardInitializer({
  dom,
  state,
  themeManager,
  restoreFiltersFromStorage,
  restoreSortFromStorage,
  restoreFilterPanelPreference,
  setupResponsiveFilters,
  populateFilters,
  updateSelectionUI,
  updateSortIndicators,
  updatePaginationControls,
  resetWaveform,
  loadTransportPreferences,
  applyTransportPreferences,
  setTransportActive,
  resetTransportUi,
  restoreWaveformPreferences,
  clipper,
  setRecordingIndicatorUnknown,
  setLiveButtonState,
  setLiveStatus,
  setLiveToggleDisabled,
  setRecorderModalVisible,
  setConfigModalVisible,
  initializeWebServerDom,
  initializeArchivalDom,
  recorderState,
  updateRecorderConfigPath,
  registerRecorderSections,
  updateAudioFilterControls,
  setServicesModalVisible,
  attachEventListeners,
  initializeEventStream,
  updateTransportAvailability,
  renderRecorderUptime,
  fetchRecordings,
  fetchConfig,
  fetchWebServerSettings,
  fetchArchivalSettings,
  fetchSystemHealth,
  fetchServices,
  enablePollingFallback,
  eventStreamSupported: EVENT_STREAM_SUPPORTED,
});

const dashboardPublicApi = {
  renderRecords,
  setRecordingIndicatorStatus,
  __setEventStreamConnectedForTests,
  requestRecordingsRefresh,
  updateSelectionUI,
  applyNowPlayingHighlight,
  syncPlayerPlacement,
  updateRmsIndicator,
  updateRecordingMeta,
  updateEncodingStatus,
  updateSplitEventButton,
  updateAutoRecordButton,
  updateManualRecordButton,
  applyCaptureStatusPush,
  resolveNextMotionState,
  isMotionTriggeredEvent,
  resolveSelectionAnchor,
  applySelectionRange,
  updatePlaybackSourceForRecord,
  getPlaybackSourceState,
  setPlaybackSource,
};

if (typeof window !== "undefined") {
  Object.assign(window, dashboardPublicApi);
}

export {
  renderRecords,
  setRecordingIndicatorStatus,
  __setEventStreamConnectedForTests,
  requestRecordingsRefresh,
  updateSelectionUI,
  applyNowPlayingHighlight,
  syncPlayerPlacement,
  updateRmsIndicator,
  updateRecordingMeta,
  updateEncodingStatus,
  updateSplitEventButton,
  updateAutoRecordButton,
  updateManualRecordButton,
  applyCaptureStatusPush,
  resolveNextMotionState,
  isMotionTriggeredEvent,
  resolveSelectionAnchor,
  applySelectionRange,
  updatePlaybackSourceForRecord,
  getPlaybackSourceState,
  setPlaybackSource,
};

let hasInitialized = false;

function initializeOnce() {
  if (hasInitialized) {
    return dashboardPublicApi;
  }
  hasInitialized = true;
  initialize();
  return dashboardPublicApi;
}

if (typeof document !== "undefined") {
  if (document.readyState === "loading") {
    document.addEventListener("DOMContentLoaded", initializeOnce, { once: true });
  } else {
    initializeOnce();
  }
} else {
  initializeOnce();
}

function bootstrapDashboard() {
  return initializeOnce();
}

export { bootstrapDashboard };
export default bootstrapDashboard;<|MERGE_RESOLUTION|>--- conflicted
+++ resolved
@@ -2602,11 +2602,7 @@
   if (!dom.rmsIndicator || !dom.rmsIndicatorValue) {
     return;
   }
-<<<<<<< HEAD
   if (dom.rmsIndicator.dataset.preview === "true") {
-=======
-  if (rmsIndicatorState.source === "waveform") {
->>>>>>> 6d17f863
     return;
   }
   const status = rawStatus && typeof rawStatus === "object" ? rawStatus : null;
@@ -4248,7 +4244,6 @@
 }
 
 function hideWaveformRms() {
-<<<<<<< HEAD
   if (!dom.rmsIndicator || !dom.rmsIndicatorValue) {
     return;
   }
@@ -4262,20 +4257,14 @@
   dom.rmsIndicator.setAttribute("aria-hidden", "true");
   dom.rmsIndicatorValue.textContent = "--";
   dom.rmsIndicatorValue.setAttribute("aria-hidden", "true");
-=======
-  hideRmsIndicator();
->>>>>>> 6d17f863
 }
 
 function updateWaveformRms() {
   if (!dom.rmsIndicator || !dom.rmsIndicatorValue) {
-<<<<<<< HEAD
     return;
   }
   if (!previewIsActive()) {
     hideWaveformRms();
-=======
->>>>>>> 6d17f863
     return;
   }
   const containerReady = Boolean(dom.waveformContainer && !dom.waveformContainer.hidden);
@@ -4305,29 +4294,11 @@
   }
   const rounded = Math.round(amplitude);
   const formatted = rounded.toLocaleString();
-<<<<<<< HEAD
   dom.rmsIndicator.dataset.preview = "true";
   dom.rmsIndicator.dataset.visible = "true";
   dom.rmsIndicator.setAttribute("aria-hidden", "false");
   dom.rmsIndicatorValue.textContent = formatted;
   dom.rmsIndicatorValue.setAttribute("aria-hidden", "false");
-=======
-  if (
-    rmsIndicatorState.source === "waveform" &&
-    rmsIndicatorState.visible &&
-    rmsIndicatorState.value === rounded
-  ) {
-    return;
-  }
-  dom.rmsIndicator.dataset.visible = "true";
-  dom.rmsIndicator.dataset.source = "waveform";
-  dom.rmsIndicator.setAttribute("aria-hidden", "false");
-  dom.rmsIndicatorValue.textContent = formatted;
-  rmsIndicatorState.visible = true;
-  rmsIndicatorState.value = rounded;
-  rmsIndicatorState.threshold = null;
-  rmsIndicatorState.source = "waveform";
->>>>>>> 6d17f863
 }
 
 function seekToEventStart() {
