--- conflicted
+++ resolved
@@ -59,10 +59,7 @@
 const HEALTH_ENDPOINT = apiPath("/api/system-health");
 const SERVICE_REFRESH_INTERVAL_MS = 5000;
 const SERVICE_RESULT_TTL_MS = 15000;
-<<<<<<< HEAD
 const HEALTH_REFRESH_INTERVAL_MS = 30000;
-=======
->>>>>>> b0927635
 const VOICE_RECORDER_SERVICE_UNIT = "voice-recorder.service";
 const SESSION_STORAGE_KEY = "tricorder.session";
 const WINDOW_NAME_PREFIX = "tricorder.session:";
@@ -5512,10 +5509,7 @@
     } else {
       startAutoRefresh();
       startServicesRefresh();
-<<<<<<< HEAD
       startHealthRefresh();
-=======
->>>>>>> b0927635
       fetchServices({ silent: true });
       if (liveState.open && liveState.active) {
         scheduleLiveStats();
@@ -5559,10 +5553,7 @@
   attachEventListeners();
   fetchRecordings({ silent: false });
   fetchConfig();
-<<<<<<< HEAD
   startHealthRefresh();
-=======
->>>>>>> b0927635
   fetchServices({ silent: true });
   startAutoRefresh();
 }
