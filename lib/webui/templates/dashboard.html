<!doctype html>
<html lang="en">
  <head>
    <meta charset="utf-8" />
    <meta name="viewport" content="width=device-width, initial-scale=1" />
    <title>{{ page_title }}</title>
    <link rel="icon" href="{{ static_url('img/tricorder-logo.svg') }}" type="image/svg+xml" />
    <link rel="stylesheet" href="{{ static_url('css/dashboard.css') }}" />
    <script>
      window.TRICORDER_API_BASE = {{ api_base | default('', true) | tojson }};
    </script>
    <script type="module" src="{{ static_url('js/dashboard.js') }}" defer></script>
  </head>
  <body
    data-tricorder-api-base="{{ api_base | default('', true) }}"
    data-tricorder-stream-mode="{{ stream_mode | default('hls', true) }}"
    data-tricorder-webrtc-ice-servers='{{ webrtc_ice_servers | default([], true) | tojson }}'
  >
    <div class="app-shell">
      <div
        id="system-banner"
        class="system-banner"
        role="alert"
        aria-live="assertive"
        hidden
        data-visible="false"
      >
        <div class="banner-icon" aria-hidden="true">!</div>
        <div class="banner-body">
          <h2 class="banner-title">SD card warning</h2>
          <p id="system-banner-message" class="banner-message">
            <span>
              Persistent SD card faults detected. Replace the card as soon as possible.
            </span>
            <a
              id="system-banner-help"
              class="banner-link"
              href="{{ static_url('docs/sd-card-recovery.html') }}"
              target="_blank"
              rel="noopener"
            >
              How to clone and replace the SD card
            </a>
          </p>
          <p id="system-banner-detail" class="banner-detail"></p>
        </div>
      </div>
      <header class="app-header">
        <div class="titles">
          <div class="app-brand">
            <div class="app-menu-wrapper">
              <button
                id="app-menu-toggle"
                class="icon-button app-menu-toggle"
                type="button"
                aria-haspopup="true"
                aria-expanded="false"
                aria-controls="app-menu"
              >
                <span class="sr-only">Open menu</span>
                <span aria-hidden="true" class="menu-icon">
                  <span></span>
                  <span></span>
                  <span></span>
                </span>
              </button>
              <div
                id="app-menu"
                class="app-menu"
                role="menu"
                aria-hidden="true"
                aria-labelledby="app-menu-toggle"
                hidden
                data-visible="false"
              >
                <div class="menu-section" role="none">
                  <div class="menu-section-title" role="presentation">Recorder configuration</div>
                  <button
                    id="recorder-menu-audio"
                    class="menu-item recorder-menu-item"
                    type="button"
                    role="menuitem"
                    data-recorder-section="audio"
                  >
                    Audio input &amp; gain
                  </button>
                  <button
                    id="recorder-menu-segmenter"
                    class="menu-item recorder-menu-item"
                    type="button"
                    role="menuitem"
                    data-recorder-section="segmenter"
                  >
                    Event detection
                  </button>
                  <button
                    id="recorder-menu-adaptive"
                    class="menu-item recorder-menu-item"
                    type="button"
                    role="menuitem"
                    data-recorder-section="adaptive_rms"
                  >
                    Adaptive RMS
                  </button>
                  <button
                    id="recorder-menu-ingest"
                    class="menu-item recorder-menu-item"
                    type="button"
                    role="menuitem"
                    data-recorder-section="ingest"
                  >
                    Ingest pipeline
                  </button>
                  <button
                    id="recorder-menu-transcription"
                    class="menu-item recorder-menu-item"
                    type="button"
                    role="menuitem"
                    data-recorder-section="transcription"
                  >
                    Transcription
                  </button>
                  <button
                    id="recorder-menu-logging"
                    class="menu-item recorder-menu-item"
                    type="button"
                    role="menuitem"
                    data-recorder-section="logging"
                  >
                    Logging &amp; diagnostics
                  </button>
                  <button
                    id="recorder-menu-streaming"
                    class="menu-item recorder-menu-item"
                    type="button"
                    role="menuitem"
                    data-recorder-section="streaming"
                  >
                    Live streaming
                  </button>
                  <button
                    id="recorder-menu-dashboard"
                    class="menu-item recorder-menu-item"
                    type="button"
                    role="menuitem"
                    data-recorder-section="dashboard"
                  >
                    Dashboard API access
                  </button>
                </div>
                <div class="menu-section" role="none">
                  <div class="menu-section-title" role="presentation">Operations</div>
                  <button
                    id="config-open"
                    class="menu-item"
                    type="button"
                    role="menuitem"
                    aria-haspopup="dialog"
                    aria-expanded="false"
                  >
                    Configuration
                  </button>
                  <button
                    id="archival-open"
                    class="menu-item"
                    type="button"
                    role="menuitem"
                    aria-haspopup="dialog"
                    aria-expanded="false"
                  >
                    Archival settings
                  </button>
                  <button
                    id="web-server-open"
                    class="menu-item"
                    type="button"
                    role="menuitem"
                    aria-haspopup="dialog"
                    aria-expanded="false"
                  >
                    Web server
                  </button>
                  <button
                    id="services-open"
                    class="menu-item"
                    type="button"
                    role="menuitem"
                    aria-haspopup="dialog"
                    aria-expanded="false"
                  >
                    Services
                  </button>
                </div>
              </div>
            </div>
            <h1 class="app-title">
              <span class="sr-only">Tricorder dashboard home</span>
              <svg
                class="app-title-logo"
                viewBox="0 0 56 56"
                aria-hidden="true"
                focusable="false"
              >
                <defs>
                  <linearGradient
                    id="dashboard-logo-gradient"
                    x1="11"
                    y1="4"
                    x2="44"
                    y2="52"
                    gradientUnits="userSpaceOnUse"
                  >
                    <stop stop-color="#f97316" />
                    <stop offset="1" stop-color="#fbbf24" />
                  </linearGradient>
                </defs>
                <rect x="4" y="4" width="48" height="48" rx="14" fill="url(#dashboard-logo-gradient)" />
                <text
                  x="28"
                  y="38"
                  text-anchor="middle"
                  font-family="'Inter', 'Segoe UI', 'Roboto', 'Helvetica Neue', sans-serif"
                  font-size="30"
                  font-weight="700"
                  fill="#ffffff"
                >3</text>
              </svg>
              <span class="app-title-text">
                <span class="app-title-text-primary">Corder</span>
                <span class="app-title-text-secondary">DASHBOARD</span>
              </span>
            </h1>
          </div>
        </div>
        <div class="header-actions">
          <div class="header-controls">
            <button
              id="theme-toggle"
              class="ghost-button"
              type="button"
              aria-pressed="false"
              aria-label="Toggle light and dark theme"
            >
              Toggle theme
            </button>
            <button id="split-event-trigger" class="ghost-button" type="button">
              Split Event
            </button>
            <button
              id="manual-record-toggle"
              class="danger-button"
              type="button"
              aria-pressed="false"
            >
              Manual Record
            </button>
            <button id="live-stream-toggle" class="primary-button" type="button">Live Stream</button>
          </div>
          <div class="header-status-group">
            <div class="status-labels">
              <div
                id="recording-indicator"
                class="status-pill recording-indicator"
                role="status"
                aria-live="polite"
                aria-hidden="false"
                data-state="unknown"
              >
                <span class="indicator-dot" aria-hidden="true"></span>
                <span
                  id="recording-indicator-motion"
                  class="indicator-tag motion-tag"
                  hidden
                >
                  Motion
                </span>
                <span
                  id="rms-indicator"
                  class="rms-indicator"
                  aria-hidden="true"
                  data-visible="false"
                >
                  <span class="label">RMS</span>
                  <span id="rms-indicator-value" class="value">0</span>
                </span>
                <span id="recording-indicator-text" class="indicator-text">Loading status…</span>
              </div>
              <div
                id="recording-meta"
                class="status-pill"
                role="status"
                aria-live="polite"
                aria-hidden="true"
                data-visible="false"
              >
                <span id="recording-meta-text" class="indicator-text"></span>
              </div>
              <div
                id="encoding-status"
                class="status-pill"
                role="status"
                aria-live="polite"
                aria-hidden="true"
                data-visible="false"
              >
                <span id="encoding-status-text" class="indicator-text"></span>
              </div>
            </div>
            <div
              id="connection-status"
              class="connection-status"
              role="status"
              aria-live="polite"
              aria-hidden="true"
              data-visible="false"
            ></div>
          </div>
        </div>
      </header>
      <section class="status-bar">
        <div class="stat stat-counts">
          <div class="stat-count-row">
            <span class="label">Recordings</span>
            <span class="value" id="recording-count">0</span>
          </div>
          <div class="stat-count-row">
            <span class="label">Selected</span>
            <span class="value" id="selected-count">0</span>
          </div>
        </div>
        <div class="stat stat-resource stat-cpu">
          <span class="label">CPU</span>
          <div class="stat-resource-values">
            <span class="value" id="cpu-usage-value">--</span>
            <span class="stat-resource-detail" id="cpu-load-average">--</span>
          </div>
        </div>
        <div class="stat stat-resource stat-memory">
          <span class="label">Memory</span>
          <div class="stat-resource-values">
            <span class="value" id="memory-usage-value">--</span>
            <span class="stat-resource-detail" id="memory-usage-detail">--</span>
          </div>
        </div>
        <div class="stat storage-stat stat-storage">
          <span class="label">Storage use</span>
          <span class="value" id="storage-usage-text">--</span>
          <div class="storage-progress">
            <div class="storage-progress-bar" id="storage-progress-bar"></div>
          </div>
          <span class="hint" id="storage-hint">--</span>
        </div>
        <div class="stat stat-uptime">
          <span class="label">Recorder uptime</span>
          <span class="value" id="recorder-uptime-value">--</span>
          <span class="hint" id="recorder-uptime-hint" hidden>--</span>
        </div>
        <div class="stat stat-last-updated">
          <span class="label">Last updated</span>
          <span class="value" id="last-updated">--</span>
        </div>
      </section>
      <section
        id="live-stream-card"
        class="card live-stream-card"
        hidden
        data-active="false"
        aria-hidden="true"
      >
        <div
          id="live-stream-panel"
          class="live-stream-panel"
          aria-hidden="true"
          tabindex="-1"
        >
          <div class="live-stream-header">
            <div class="live-stream-titles">
              <h3>Live stream</h3>
              <span id="live-stream-status" class="live-stream-status">Idle</span>
            </div>
            <div class="live-stream-actions">
              <span class="live-stream-metric">Listeners <span id="live-stream-clients">0</span></span>
              <span class="live-stream-metric">Encoder <span id="live-stream-encoder">stopped</span></span>
              <button id="live-stream-close" class="ghost-button small" type="button">Hide</button>
            </div>
          </div>
          <audio
            id="live-stream-audio"
            preload="auto"
            hidden
            aria-hidden="true"
            tabindex="-1"
          ></audio>
          <p class="live-stream-hint">Streaming continues when backgrounded. Use the toggle to stop it.</p>
        </div>
      </section>
      <section class="main-grid">
        <div
          id="player-card"
          class="card player-card"
          hidden
          data-active="false"
          data-context="recordings"
          tabindex="-1"
        >
          <audio id="preview-player" preload="none" aria-hidden="true"></audio>
          <div class="player-transport" id="player-transport" hidden data-active="false">
            <div class="transport-buttons" role="group" aria-label="Playback controls">
              <button id="transport-restart" class="transport-button" type="button" aria-label="Restart">
                <span class="transport-button-icon" aria-hidden="true">⏮</span>
                <span class="transport-button-text sr-only">Restart</span>
              </button>
              <button
                id="transport-rewind"
                class="transport-button"
                type="button"
                aria-label="Rewind 10 seconds"
              >
                <span class="transport-button-icon" aria-hidden="true">⏪</span>
                <span class="transport-button-text sr-only">Rewind 10 seconds</span>
              </button>
              <button
                id="transport-play"
                class="transport-button transport-button-primary"
                type="button"
                aria-pressed="false"
                aria-label="Play"
              >
                <span class="transport-button-icon" aria-hidden="true">▶</span>
                <span class="transport-button-text sr-only">Play</span>
              </button>
              <button
                id="transport-forward"
                class="transport-button"
                type="button"
                aria-label="Forward 30 seconds"
              >
                <span class="transport-button-icon" aria-hidden="true">⏩</span>
                <span class="transport-button-text sr-only">Forward 30 seconds</span>
              </button>
              <button id="transport-end" class="transport-button" type="button" aria-label="Skip to end">
                <span class="transport-button-icon" aria-hidden="true">⏭</span>
                <span class="transport-button-text sr-only">Skip to end</span>
              </button>
            </div>
            <div class="transport-options">
              <label class="transport-speed" for="transport-speed-select">
                <select id="transport-speed-select">
                  <option value="0.25">0.25×</option>
                  <option value="0.5">0.5×</option>
                  <option value="0.75">0.75×</option>
                  <option value="1" selected>1×</option>
                  <option value="1.25">1.25×</option>
                  <option value="1.5">1.5×</option>
                  <option value="1.75">1.75×</option>
                  <option value="2">2×</option>
                </select>
              </label>
<<<<<<< HEAD
              <div
                class="transport-source"
                id="playback-source-group"
                data-active="false"
                hidden
              >
                <span class="transport-source-label" id="playback-source-label"
                  >Source</span
                >
                <div
                  class="transport-source-toggle"
                  role="radiogroup"
                  aria-labelledby="playback-source-label"
                >
                  <button
                    id="playback-source-processed"
                    class="transport-source-option"
                    type="button"
                    data-source="processed"
                    aria-pressed="true"
                  >
                    Processed (Opus)
                  </button>
                  <button
                    id="playback-source-raw"
                    class="transport-source-option"
                    type="button"
                    data-source="raw"
                    aria-pressed="false"
                    aria-disabled="true"
                  >
                    Raw capture (PCM)
                  </button>
                </div>
                <span
                  id="playback-source-active"
                  class="transport-source-active"
                  aria-live="polite"
                >Processed (Opus)</span>
                <span
                  id="playback-source-hint"
                  class="transport-source-hint"
                  hidden
                  aria-live="polite"
                  >Raw capture unavailable</span
                >
              </div>
=======
              <button id="preview-close" class="ghost-button small" type="button">Hide</button>
>>>>>>> 948f6dc9
            </div>
          </div>
          <div class="waveform-section" id="waveform-section">
            <div class="waveform-header">
              <span>Waveform</span>
              <div class="waveform-header-meta">
                <div class="waveform-zoom-control">
                  <label for="waveform-zoom">Waveform Zoom</label>
                  <input
                    id="waveform-zoom"
                    type="range"
                    min="0.25"
                    max="10"
                    step="0.25"
                    value="1"
                  />
                  <span
                    id="waveform-zoom-value"
                    class="waveform-zoom-value"
                    aria-live="polite"
                    aria-atomic="true"
                  >1×</span>
                </div>
                <span class="waveform-status" id="waveform-status"></span>
              </div>
            </div>
            <div class="waveform-clock-row" data-active="false">
              <div
                id="waveform-clock"
                class="waveform-clock"
                aria-hidden="true"
                data-active="false"
              >--:--:--</div>
            </div>
            <div class="waveform-container" id="waveform-container" hidden tabindex="-1">
              <canvas id="waveform-canvas"></canvas>
              <div
                id="waveform-trigger-marker"
                class="waveform-marker marker-trigger"
                aria-hidden="true"
                data-active="false"
              >
                <span>Trigger</span>
              </div>
              <div
                id="waveform-motion-start-marker"
                class="waveform-marker marker-motion-start"
                aria-hidden="true"
                data-active="false"
              >
                <span>Motion Start</span>
              </div>
              <div
                id="waveform-motion-end-marker"
                class="waveform-marker marker-motion-release"
                aria-hidden="true"
                data-active="false"
              >
                <span>Motion End</span>
              </div>
              <div
                id="waveform-release-marker"
                class="waveform-marker marker-release"
                aria-hidden="true"
                data-active="false"
              >
                <span>Release</span>
              </div>
              <div id="waveform-cursor" class="waveform-cursor" aria-hidden="true"></div>
            </div>
            <div class="waveform-rms-row" id="waveform-rms-row" data-active="false">
              <div
                id="waveform-rms-value"
                class="waveform-rms"
                aria-hidden="true"
                data-active="false"
              >
                RMS --
              </div>
            </div>
            <div class="waveform-empty" id="waveform-empty">Select a recording to render its waveform.</div>
          </div>
          <div class="player-meta" id="player-meta">
            <div class="player-meta-text" id="player-meta-text">Select a recording to preview.</div>
            <div class="player-meta-actions action-buttons" id="player-meta-actions" hidden>
              <a id="player-download" class="ghost-button small" download>Download</a>
              <button id="player-rename" class="ghost-button small" type="button">Rename</button>
              <button id="player-delete" class="danger-button small" type="button">Delete</button>
            </div>
          </div>
          <div
            id="clipper-container"
            class="clipper-container"
            data-enabled="false"
            data-available="false"
          >
            <div class="clipper-header">
              <div class="clipper-heading">
                <h3>Clip editor</h3>
                <span
                  id="clipper-status"
                  class="clipper-status"
                  aria-live="polite"
                  aria-hidden="true"
                ></span>
              </div>
              <button
                id="clipper-toggle"
                class="ghost-button small"
                type="button"
                aria-expanded="false"
                aria-pressed="false"
                aria-controls="clipper-section"
              >
                Enable clip editor
              </button>
            </div>
            <div
              id="clipper-summary"
              class="clipper-summary"
              role="status"
              aria-live="polite"
              aria-hidden="false"
            >
              Select a recording to use the clip editor.
            </div>
            <section
              id="clipper-section"
              class="clipper-section"
              hidden
              data-active="false"
              aria-hidden="true"
            >
              <form id="clipper-form" class="clipper-form" novalidate autocomplete="off">
                <div class="clipper-grid">
                  <label class="input-group clipper-group">
                    <span>Start</span>
                    <div class="clipper-input-row">
                      <input
                        id="clipper-start"
                        type="text"
                        inputmode="decimal"
                        placeholder="0:00.000"
                        autocomplete="off"
                      />
                      <button id="clipper-set-start" class="ghost-button small" type="button">
                        Set from playhead
                      </button>
                    </div>
                  </label>
                  <label class="input-group clipper-group">
                    <span>End</span>
                    <div class="clipper-input-row">
                      <input
                        id="clipper-end"
                        type="text"
                        inputmode="decimal"
                        placeholder="0:00.000"
                        autocomplete="off"
                      />
                      <button id="clipper-set-end" class="ghost-button small" type="button">
                        Set from playhead
                      </button>
                    </div>
                  </label>
                  <label class="input-group clipper-group clipper-name-group">
                    <span>Clip name</span>
                    <input
                      id="clipper-name"
                      type="text"
                      autocomplete="off"
                      placeholder="New clip name"
                    />
                  </label>
                  <div class="clipper-overwrite-row">
                    <label class="clipper-overwrite-toggle" for="clipper-overwrite-toggle">
                      <input id="clipper-overwrite-toggle" type="checkbox" checked />
                      <span class="clipper-overwrite-slider" aria-hidden="true"></span>
                      <span class="clipper-overwrite-label">Overwrite existing?</span>
                    </label>
                  </div>
                </div>
                <div class="clipper-footer">
                  <div id="clipper-length" class="clipper-length" role="status" aria-live="polite">
                    --
                  </div>
                  <div class="clipper-buttons">
                    <button id="clipper-undo" class="ghost-button small" type="button" hidden>Undo</button>
                    <button id="clipper-reset" class="ghost-button small" type="button">Reset</button>
                    <button id="clipper-submit" class="primary-button small" type="submit">Save clip</button>
                  </div>
                </div>
              </form>
            </section>
          </div>
        </div>
        <div class="card table-card">
            <div
              id="filters-panel"
              class="filters-panel"
              data-state="expanded"
              aria-hidden="false"
            >
              <div class="filters-header">
                <h3>Filters</h3>
                <div class="filters-actions">
                  <button
                    id="filters-close"
                    class="ghost-button small filters-close"
                    type="button"
                  >
                    Close
                  </button>
                  <button id="clear-filters" class="ghost-button small" type="button">Reset</button>
                  <button id="apply-filters" class="primary-button small" type="button">Apply</button>
                </div>
              </div>
              <div class="filters-grid">
                <label class="input-group">
                  <span>Search</span>
                  <input id="filter-search" type="search" placeholder="Name or path" autocomplete="off" />
                </label>
                <label class="input-group">
                  <span>Day</span>
                  <select id="filter-day">
                    <option value="">All days</option>
                  </select>
                </label>
                <label class="input-group">
                  <span>Time range <small>(h = hour, d = day)</small></span>
                  <select id="filter-time-range">
                    <option value="">All time</option>
                    <option value="1h">Past 1 hour (1h)</option>
                    <option value="2h">Past 2 hours (2h)</option>
                    <option value="4h">Past 4 hours (4h)</option>
                    <option value="8h">Past 8 hours (8h)</option>
                    <option value="12h">Past 12 hours (12h)</option>
                    <option value="1d">Past 1 day (1d)</option>
                  </select>
                </label>
                <label class="input-group">
                  <span>Limit</span>
                  <input id="filter-limit" type="number" min="1" max="1000" value="200" />
                </label>
              </div>
            </div>
            <div class="card-header">
              <div class="table-header-main">
                <div class="recordings-heading">
                  <h2 id="recordings-heading">Recent recordings</h2>
                  <div class="recordings-tabs" role="tablist" aria-label="Recording views">
                    <button
                      id="recordings-tab-recent"
                      class="recordings-tab active"
                      type="button"
                      role="tab"
                      aria-selected="true"
                      data-collection="recent"
                    >
                      Recent
                    </button>
                    <button
                      id="recordings-tab-saved"
                      class="recordings-tab"
                      type="button"
                      role="tab"
                      aria-selected="false"
                      data-collection="saved"
                    >
                      Saved
                    </button>
                  </div>
                </div>
                <button
                  id="filters-toggle"
                  class="ghost-button small filters-toggle"
                  type="button"
                  aria-expanded="true"
                  aria-controls="filters-panel"
                >
                  Filters
                </button>
              </div>
              <div class="table-actions">
                <button id="select-all" class="ghost-button small" type="button">Select all</button>
                <button id="clear-selection" class="ghost-button small" type="button">Clear</button>
                <button id="download-selected" class="ghost-button small" type="button" disabled>
                  Download selected
                </button>
                <button id="rename-selected" class="ghost-button small" type="button" disabled>
                  Rename selected
                </button>
                <button id="open-recycle-bin" class="ghost-button small" type="button">Recycle bin</button>
                <button id="delete-selected" class="danger-button small" type="button" disabled>
                  Move to recycle bin
                </button>
              </div>
              <p class="table-actions-hint" id="selection-shortcut-hint">
                Tip: Hold Shift while clicking checkboxes to select a range.
              </p>
            </div>
            <div class="table-responsive">
              <table id="recordings-table">
                <thead>
                  <tr>
                    <th class="checkbox-cell">
                      <input type="checkbox" id="toggle-all" aria-label="Toggle all" />
                    </th>
                    <th>
                      <button type="button" class="sort-button" data-sort-key="name">
                        Name
                        <span aria-hidden="true" class="sort-indicator"></span>
                      </button>
                    </th>
                    <th>
                      <button type="button" class="sort-button" data-sort-key="day">
                        Day
                        <span aria-hidden="true" class="sort-indicator"></span>
                      </button>
                    </th>
                    <th>
                      <button type="button" class="sort-button" data-sort-key="modified">
                        Updated
                        <span aria-hidden="true" class="sort-indicator"></span>
                      </button>
                    </th>
                    <th>
                      <button type="button" class="sort-button" data-sort-key="duration">
                        Length
                        <span aria-hidden="true" class="sort-indicator"></span>
                      </button>
                    </th>
                    <th>
                      <button type="button" class="sort-button" data-sort-key="size_bytes">
                        Size
                        <span aria-hidden="true" class="sort-indicator"></span>
                      </button>
                    </th>
                    <th>
                      <button type="button" class="sort-button" data-sort-key="extension">
                        Type
                        <span aria-hidden="true" class="sort-indicator"></span>
                      </button>
                    </th>
                  </tr>
                </thead>
                <tbody></tbody>
              </table>
            </div>
            <div class="table-footer">
              <div class="results-summary" id="results-summary" aria-live="polite">Loading recordings…</div>
              <div class="pagination-controls" id="pagination-controls" hidden>
                <button id="page-prev" class="ghost-button small" type="button">Previous</button>
                <span id="pagination-status" class="pagination-status">Page 1 of 1</span>
                <button id="page-next" class="ghost-button small" type="button">Next</button>
              </div>
            </div>
          </div>
        </div>
      </section>
    </div>
    <div
      id="confirm-modal"
      class="confirm-modal"
      hidden
      data-visible="false"
      aria-hidden="true"
    >
      <div
        id="confirm-modal-dialog"
        class="confirm-dialog"
        role="dialog"
        aria-modal="true"
        aria-labelledby="confirm-modal-title"
        aria-describedby="confirm-modal-message"
        tabindex="-1"
      >
        <h2 id="confirm-modal-title" class="confirm-title">Move recordings to recycle bin</h2>
        <p id="confirm-modal-message" class="confirm-message"></p>
        <div class="confirm-actions">
          <button id="confirm-modal-confirm" class="danger-button" type="button">Move</button>
          <button id="confirm-modal-cancel" class="ghost-button" type="button">Cancel</button>
        </div>
      </div>
    </div>
    <div
      id="rename-modal"
      class="rename-modal"
      hidden
      data-visible="false"
      aria-hidden="true"
    >
      <div
        id="rename-modal-dialog"
        class="rename-dialog"
        role="dialog"
        aria-modal="true"
        aria-labelledby="rename-modal-title"
        tabindex="-1"
      >
        <h2 id="rename-modal-title" class="rename-title">Rename recording</h2>
        <form id="rename-form" class="rename-form">
          <label class="input-group">
            <span>New name</span>
            <input id="rename-input" type="text" autocomplete="off" required spellcheck="false" />
          </label>
          <p id="rename-error" class="rename-error" role="alert" hidden></p>
          <div class="rename-actions">
            <button id="rename-cancel" class="ghost-button" type="button">Cancel</button>
            <button id="rename-confirm" class="primary-button" type="submit">Rename</button>
          </div>
        </form>
      </div>
    </div>
    <div
      id="recycle-bin-modal"
      class="recycle-bin-modal"
      hidden
      data-visible="false"
      aria-hidden="true"
    >
      <div
        id="recycle-bin-dialog"
        class="recycle-bin-dialog card"
        role="dialog"
        aria-modal="true"
        aria-labelledby="recycle-bin-title"
        aria-describedby="recycle-bin-description"
        tabindex="-1"
      >
        <div class="card-header recycle-bin-header">
          <div class="card-heading">
            <h2 id="recycle-bin-title">Recycle bin</h2>
            <p id="recycle-bin-description" class="card-subtitle">
              Recently removed recordings are staged here until you restore them.
            </p>
          </div>
          <div class="stat stat-counts recycle-bin-counts" role="status" aria-live="polite">
            <div class="stat-count-row">
              <span class="label">Recordings</span>
              <span class="value" id="recycle-bin-total-count">0</span>
            </div>
            <div class="stat-count-row">
              <span class="label">Selected</span>
              <span class="value" id="recycle-bin-selected-count">0</span>
            </div>
          </div>
          <div class="recycle-bin-header-actions">
            <button id="recycle-bin-refresh" class="ghost-button small" type="button">Refresh</button>
            <button id="recycle-bin-restore" class="primary-button small" type="button" disabled>
              Restore selected
            </button>
            <button id="recycle-bin-purge" class="danger-button small" type="button" disabled>
              Delete permanently
            </button>
            <button id="recycle-bin-close" class="ghost-button small" type="button">Close</button>
          </div>
        </div>
        <div class="recycle-bin-body">
          <div class="recycle-bin-list" role="region" aria-live="polite">
            <div class="table-responsive recycle-bin-table-wrapper">
              <table id="recycle-bin-table" class="recycle-bin-table">
                <thead>
                  <tr>
                    <th class="checkbox-cell">
                      <input
                        type="checkbox"
                        id="recycle-bin-toggle-all"
                        aria-label="Select all recycled recordings"
                      />
                    </th>
                    <th>Name</th>
                    <th>Original path</th>
                    <th>Deleted</th>
                    <th>Size</th>
                  </tr>
                </thead>
                <tbody id="recycle-bin-tbody"></tbody>
              </table>
            </div>
            <div id="recycle-bin-empty" class="recycle-bin-empty" hidden>
              No recordings in the recycle bin.
            </div>
          </div>
        </div>
      </div>
    </div>
    <div
      id="services-modal"
      class="services-modal"
      hidden
      data-visible="false"
      aria-hidden="true"
    >
      <div
        id="services-dialog"
        class="services-dialog card"
        role="dialog"
        aria-modal="true"
        aria-labelledby="services-dialog-title"
        aria-describedby="services-dialog-description"
        tabindex="-1"
      >
        <div class="card-header services-dialog-header">
          <div class="card-heading">
            <h2 id="services-dialog-title">Service controls</h2>
            <p id="services-dialog-description" class="card-subtitle">
              Start, stop, or reload systemd units. Web UI restarts automatically.
            </p>
          </div>
          <div class="services-dialog-actions">
            <button id="services-refresh" class="ghost-button small" type="button">Refresh</button>
            <button id="services-close" class="ghost-button small" type="button">Close</button>
          </div>
        </div>
        <div id="services-dialog-body" class="services-dialog-body">
          <div
            id="services-status"
            class="services-status"
            role="status"
            aria-live="polite"
            aria-hidden="true"
          ></div>
          <div
            id="services-list"
            class="services-list"
            role="region"
            aria-live="polite"
            aria-label="Service statuses"
          ></div>
          <div id="services-empty" class="services-empty" hidden>No managed services configured.</div>
        </div>
      </div>
    </div>
    <div
      id="config-modal"
      class="settings-modal"
      hidden
      data-visible="false"
      aria-hidden="true"
    >
      <div
        id="config-dialog"
        class="settings-dialog card config-dialog"
        role="dialog"
        aria-modal="true"
        aria-labelledby="config-dialog-title"
        aria-describedby="config-dialog-description"
        tabindex="-1"
      >
        <div class="card-header settings-dialog-header">
          <div class="card-heading">
            <h2 id="config-dialog-title">Configuration snapshot</h2>
            <p id="config-dialog-description" class="card-subtitle">
              Read-only view of merged configuration.
            </p>
          </div>
          <div class="settings-dialog-actions">
            <button id="config-close" class="ghost-button small" type="button">
              Close
            </button>
          </div>
        </div>
        <div class="settings-dialog-body config-dialog-body">
          <div class="settings-footnote">
            Loaded from <code id="config-dialog-path"></code>
          </div>
          <div id="config-viewer" class="code-block" role="region" aria-live="polite"></div>
        </div>
      </div>
    </div>
    <div
      id="recorder-settings-modal"
      class="settings-modal"
      hidden
      data-visible="false"
      aria-hidden="true"
    >
      <div
        id="recorder-settings-dialog"
        class="settings-dialog card recorder-settings-dialog"
        role="dialog"
        aria-modal="true"
        aria-labelledby="recorder-settings-title"
        aria-describedby="recorder-settings-description"
        tabindex="-1"
        data-active-section=""
      >
        <div class="card-header settings-dialog-header">
          <div class="card-heading">
            <h2 id="recorder-settings-title">Recorder configuration</h2>
            <p id="recorder-settings-description" class="card-subtitle">
              Tune audio capture, event detection, ingest, and streaming settings without leaving the dashboard.
            </p>
          </div>
          <div class="settings-dialog-actions">
            <button id="recorder-settings-close" class="ghost-button small" type="button">
              Close
            </button>
          </div>
        </div>
        <div class="settings-dialog-body recorder-settings-body">
          <div class="settings-footnote">
            Saved to <code id="recorder-settings-config-path"></code>
          </div>

          <section
            class="settings-section recorder-section"
            data-section-key="audio"
            aria-labelledby="recorder-audio-title"
          >
            <div class="settings-section-header">
              <h3 id="recorder-audio-title" class="settings-section-title">Audio input &amp; gain</h3>
              <p class="settings-section-description">
                Select the ALSA capture device and frame characteristics used by the recorder pipeline.
              </p>
            </div>
            <form id="audio-form" class="settings-subform" novalidate>
              <div class="settings-field">
                <label for="audio-device">ALSA device</label>
                <input id="audio-device" type="text" autocomplete="off" />
                <p class="field-description">
                  Matches the identifier reported by <code>arecord -l</code>, for example
                  <code>hw:CARD=Device,DEV=0</code>.
                </p>
              </div>
              <div class="settings-field">
                <label for="audio-sample-rate">Sample rate</label>
                <select id="audio-sample-rate">
                  <option value="48000">48&nbsp;kHz (recommended)</option>
                  <option value="32000">32&nbsp;kHz</option>
                  <option value="16000">16&nbsp;kHz</option>
                </select>
                <p class="field-description">
                  Higher rates improve VAD accuracy and WebRTC stream quality at the cost of CPU and storage.
                </p>
              </div>
              <div class="settings-field">
                <label for="audio-frame-ms">Frame duration</label>
                <select id="audio-frame-ms">
                  <option value="10">10&nbsp;ms</option>
                  <option value="20">20&nbsp;ms</option>
                  <option value="30">30&nbsp;ms</option>
                </select>
                <p class="field-description">
                  Shorter frames reduce latency; 20&nbsp;ms balances responsiveness and CPU load.
                </p>
              </div>
              <div class="settings-field">
                <label for="audio-gain">Software gain</label>
                <input id="audio-gain" type="number" min="0.1" max="16" step="0.1" />
                <p class="field-description">
                  Linear multiplier applied before detection. Values above 4 can cause clipping on loud inputs.
                </p>
              </div>
              <div class="settings-field">
                <label for="audio-vad">VAD aggressiveness</label>
                <select id="audio-vad">
                  <option value="0">0 – permissive (captures most sounds)</option>
                  <option value="1">1 – low</option>
                  <option value="2">2 – balanced</option>
                  <option value="3">3 – strict (filters background noise)</option>
                </select>
                <p class="field-description">
                  Controls the WebRTC voice detector sensitivity. Higher values reject more noise but may miss quiet speech.
                </p>
              </div>
              <h4 class="settings-subheading">Filter chain</h4>
              <p class="settings-subheading-description">
                Enable lightweight filters to tame rumble, hiss, or bed noise before the segmenter sees the audio. Start with the
                high-pass filter, then layer in narrow notches for hums, and finally add noise gating once the noise floor is steady.
              </p>
              <div class="settings-field filter-field">
                <div class="filter-toggle field-control">
                  <input id="audio-filter-denoise-enabled" type="checkbox" />
                  <label for="audio-filter-denoise-enabled">FFT denoise</label>
                </div>
                <div class="filter-slider">
                  <label class="filter-slider-label" for="audio-filter-denoise-type">Algorithm</label>
                  <select id="audio-filter-denoise-type">
                    <option value="afftdn">afftdn (FFT noise reducer)</option>
                  </select>
                </div>
                <div class="filter-slider">
                  <label class="filter-slider-label" for="audio-filter-denoise-floor">Noise floor</label>
                  <input
                    id="audio-filter-denoise-floor"
                    type="range"
                    min="-60"
                    max="0"
                    step="1"
                    value="-30"
                  />
                  <span id="audio-filter-denoise-floor-value" class="filter-value" aria-live="off">-30&nbsp;dB</span>
                </div>
                <p class="field-description">
                  Broadband reduction tuned for steady HVAC or hiss beds. Raise the floor toward 0&nbsp;dB to keep more ambience,
                  or lower toward −40&nbsp;dB to clamp harder.
                </p>
              </div>
              <div class="settings-field filter-field">
                <div class="filter-toggle field-control">
                  <input id="audio-filter-highpass-enabled" type="checkbox" />
                  <label for="audio-filter-highpass-enabled">High-pass filter</label>
                </div>
                <div class="filter-slider">
                  <label class="filter-slider-label" for="audio-filter-highpass-cutoff">Cutoff</label>
                  <input
                    id="audio-filter-highpass-cutoff"
                    type="range"
                    min="20"
                    max="2000"
                    step="10"
                    value="90"
                  />
                  <span id="audio-filter-highpass-cutoff-value" class="filter-value" aria-live="off">90&nbsp;Hz</span>
                </div>
                <p class="field-description">
                  Roll off sub-bass rumble from HVAC, footsteps, or desk bumps. Sweep between 80–120&nbsp;Hz; stop just before the
                  voices you care about start to thin out.
                </p>
              </div>
              <div class="settings-field filter-field">
                <div class="filter-toggle field-control">
                  <input id="audio-filter-lowpass-enabled" type="checkbox" />
                  <label for="audio-filter-lowpass-enabled">Low-pass filter</label>
                </div>
                <div class="filter-slider">
                  <label class="filter-slider-label" for="audio-filter-lowpass-cutoff">Cutoff</label>
                  <input
                    id="audio-filter-lowpass-cutoff"
                    type="range"
                    min="1000"
                    max="20000"
                    step="100"
                    value="10000"
                  />
                  <span id="audio-filter-lowpass-cutoff-value" class="filter-value" aria-live="off">10&nbsp;kHz</span>
                </div>
                <p class="field-description">
                  Trim brittle hiss or lighting buzz above the vocal band. Leave off unless the room has distracting top-end noise.
                </p>
              </div>
              <div class="settings-field filter-field">
                <div class="filter-toggle field-control">
                  <input id="audio-filter-notch-enabled" type="checkbox" />
                  <label for="audio-filter-notch-enabled">Notch filter</label>
                </div>
                <div class="filter-slider">
                  <label class="filter-slider-label" for="audio-filter-notch-frequency">Frequency</label>
                  <input
                    id="audio-filter-notch-frequency"
                    type="range"
                    min="20"
                    max="20000"
                    step="10"
                    value="60"
                  />
                  <span id="audio-filter-notch-frequency-value" class="filter-value" aria-live="off">60&nbsp;Hz</span>
                </div>
                <div class="filter-slider">
                  <label class="filter-slider-label" for="audio-filter-notch-quality">Quality</label>
                  <input
                    id="audio-filter-notch-quality"
                    type="range"
                    min="1"
                    max="80"
                    step="1"
                    value="30"
                  />
                  <span id="audio-filter-notch-quality-value" class="filter-value" aria-live="off">Q&nbsp;30</span>
                </div>
                <p class="field-description">
                  Carve out persistent hums (50/60&nbsp;Hz) or whistles without touching everything else. Aim the frequency at the
                  offending tone and keep Q in the 20–40 range for precise cuts.
                </p>
              </div>
              <div class="settings-field filter-field">
                <div class="filter-toggle field-control">
                  <input id="audio-filter-spectral-enabled" type="checkbox" />
                  <label for="audio-filter-spectral-enabled">Spectral noise gate</label>
                </div>
                <div class="filter-slider">
                  <label class="filter-slider-label" for="audio-filter-spectral-sensitivity">Sensitivity</label>
                  <input
                    id="audio-filter-spectral-sensitivity"
                    type="range"
                    min="0.1"
                    max="4"
                    step="0.1"
                    value="1.5"
                  />
                  <span id="audio-filter-spectral-sensitivity-value" class="filter-value" aria-live="off">1.5</span>
                </div>
                <div class="filter-slider">
                  <label class="filter-slider-label" for="audio-filter-spectral-reduction">Reduction</label>
                  <input
                    id="audio-filter-spectral-reduction"
                    type="range"
                    min="-60"
                    max="0"
                    step="1"
                    value="-18"
                  />
                  <span id="audio-filter-spectral-reduction-value" class="filter-value" aria-live="off">−18&nbsp;dB</span>
                </div>
                <div class="filter-slider">
                  <label class="filter-slider-label" for="audio-filter-spectral-update">Noise update rate</label>
                  <input
                    id="audio-filter-spectral-update"
                    type="range"
                    min="0"
                    max="1"
                    step="0.01"
                    value="0.1"
                  />
                  <span id="audio-filter-spectral-update-value" class="filter-value" aria-live="off">0.10</span>
                </div>
                <div class="filter-slider">
                  <label class="filter-slider-label" for="audio-filter-spectral-decay">Noise decay</label>
                  <input
                    id="audio-filter-spectral-decay"
                    type="range"
                    min="0"
                    max="1"
                    step="0.01"
                    value="0.95"
                  />
                  <span id="audio-filter-spectral-decay-value" class="filter-value" aria-live="off">0.95</span>
                </div>
                <p class="field-description">
                  Adaptive noise gate for steady ambient beds. Use 1.2–1.8 sensitivity for HVAC rumble, pull reduction into the
                  −12 to −24&nbsp;dB window, then fine-tune update/decay to trade chatter for smooth releases.
                </p>
              </div>
              <h4 class="settings-subheading">Calibration helpers</h4>
              <p class="settings-subheading-description">
                Surface quick actions in the dashboard for recalibrating ambient noise and input gain with the room tuner.
              </p>
              <div class="settings-field checkbox-field">
                <div class="field-control">
                  <input id="audio-calibration-noise" type="checkbox" />
                  <label for="audio-calibration-noise">Allow noise profile calibration shortcut</label>
                </div>
                <p class="field-description">Adds a dashboard action to capture a fresh background noise profile.</p>
              </div>
              <div class="settings-field checkbox-field">
                <div class="field-control">
                  <input id="audio-calibration-gain" type="checkbox" />
                  <label for="audio-calibration-gain">Allow gain recalibration shortcut</label>
                </div>
                <p class="field-description">Exposes a guided gain recalibration using the room tuner utility.</p>
              </div>
              <div class="settings-field calibration-action">
                <button id="audio-calibrate-noise" class="ghost-button" type="button">
                  Calibrate noise profile
                </button>
                <p class="field-description">Launches the room tuner in a new tab to capture the current ambient noise floor.</p>
                <p
                  id="audio-calibration-noise-hint"
                  class="field-description"
                  hidden
                  aria-hidden="true"
                >
                  Enable “Allow noise profile calibration shortcut” above to use this action.
                </p>
              </div>
              <div class="settings-section-footer">
                <div id="audio-status" class="form-status" role="status" aria-live="polite" aria-hidden="true"></div>
                <div class="button-row">
                  <button id="audio-reset" class="ghost-button" type="button" disabled>Reset</button>
                  <button id="audio-save" class="primary-button" type="submit" disabled>Save changes</button>
                </div>
              </div>
            </form>
          </section>

          <section
            class="settings-section recorder-section"
            data-section-key="segmenter"
            aria-labelledby="recorder-segmenter-title"
          >
            <div class="settings-section-header">
              <h3 id="recorder-segmenter-title" class="settings-section-title">Event detection</h3>
              <p class="settings-section-description">
                Adjust trigger windows, thresholds, and buffer sizes used while segmenting audio into recordings.
              </p>
            </div>
            <form id="segmenter-form" class="settings-subform" novalidate>
              <div class="settings-field">
                <label for="segmenter-pre-pad">Pre-roll (ms)</label>
                <input id="segmenter-pre-pad" type="number" min="0" step="100" />
                <p class="field-description">Amount of context preserved before the trigger fires.</p>
              </div>
              <div class="settings-field">
                <label for="segmenter-post-pad">Post-roll (ms)</label>
                <input id="segmenter-post-pad" type="number" min="0" step="100" />
                <p class="field-description">How long to continue recording after activity stops.</p>
              </div>
              <div class="settings-field">
                <label for="segmenter-motion-padding-minutes">Motion padding (min)</label>
                <input id="segmenter-motion-padding-minutes" type="number" min="0" step="0.1" />
                <p class="field-description">
                  Extra minutes to keep motion-forced recordings active after motion clears so RMS and VAD regain control more
                  gradually.
                </p>
              </div>
              <div class="settings-field">
                <label for="segmenter-threshold">RMS threshold</label>
                <input id="segmenter-threshold" type="number" min="0" step="10" />
                <p class="field-description">Linear RMS trigger level after gain. Dial in with <code>room_tuner.py</code>.</p>
              </div>
              <div class="settings-field">
                <label for="segmenter-keep-window">Keep window (frames)</label>
                <input id="segmenter-keep-window" type="number" min="1" step="1" />
                <p class="field-description">Sliding window size used to refresh the post-roll timer.</p>
              </div>
              <div class="settings-field">
                <label for="segmenter-start-consecutive">Start frames required</label>
                <input id="segmenter-start-consecutive" type="number" min="1" step="1" />
                <p class="field-description">Consecutive active frames required before starting a recording.</p>
              </div>
              <div class="settings-field">
                <label for="segmenter-keep-consecutive">Keep frames required</label>
                <input id="segmenter-keep-consecutive" type="number" min="1" step="1" />
                <p class="field-description">Active frames needed within the window to continue an in-progress recording.</p>
              </div>
              <div class="settings-field">
                <label for="segmenter-flush-bytes">Flush threshold (bytes)</label>
                <input id="segmenter-flush-bytes" type="number" min="4096" step="1024" />
                <p class="field-description">Controls how often buffered WAV data is flushed to disk.</p>
              </div>
                <div class="settings-field">
                  <label for="segmenter-max-queue">Max queued frames</label>
                  <input id="segmenter-max-queue" type="number" min="16" step="16" />
                  <p class="field-description">Upper bound on pending audio frames before applying backpressure.</p>
                </div>
                <div class="settings-field">
                  <label for="segmenter-min-clip-seconds">Minimum clip length (s)</label>
                  <input id="segmenter-min-clip-seconds" type="number" min="0" step="0.1" />
                  <p class="field-description">Discard final Opus files shorter than this duration before filters or archival.</p>
                </div>
                <div class="settings-field checkbox-field">
                <div class="field-control">
                  <input id="segmenter-use-rnnoise" type="checkbox" />
                  <label for="segmenter-use-rnnoise">Enable RNNoise denoising</label>
                </div>
                <p class="field-description">High quality but CPU intensive. Best suited for more powerful Pis.</p>
              </div>
              <div class="settings-field checkbox-field">
                <div class="field-control">
                  <input id="segmenter-use-noisereduce" type="checkbox" />
                  <label for="segmenter-use-noisereduce">Enable spectral noise reduction</label>
                </div>
                <p class="field-description">Experimental filter that can reduce steady background noise.</p>
              </div>
              <div class="settings-field checkbox-field">
                <div class="field-control">
                  <input id="segmenter-denoise-before-vad" type="checkbox" />
                  <label for="segmenter-denoise-before-vad">Denoise before VAD</label>
                </div>
                <p class="field-description">Applies denoising prior to voice detection. Can reduce sensitivity.</p>
              </div>
              <div class="settings-section-footer">
                <div id="segmenter-status" class="form-status" role="status" aria-live="polite" aria-hidden="true"></div>
                <div class="button-row">
                  <button id="segmenter-reset" class="ghost-button" type="button" disabled>Reset</button>
                  <button id="segmenter-save" class="primary-button" type="submit" disabled>Save changes</button>
                </div>
              </div>
            </form>
          </section>

          <section
            class="settings-section recorder-section"
            data-section-key="adaptive_rms"
            aria-labelledby="recorder-adaptive-title"
          >
            <div class="settings-section-header">
              <h3 id="recorder-adaptive-title" class="settings-section-title">Adaptive RMS</h3>
              <p class="settings-section-description">
                Automatically adjusts the RMS trigger as the room quiets down or becomes noisier.
              </p>
            </div>
            <form id="adaptive-form" class="settings-subform" novalidate>
              <div class="settings-field checkbox-field">
                <div class="field-control">
                  <input id="adaptive-enabled" type="checkbox" />
                  <label for="adaptive-enabled">Enable adaptive thresholding</label>
                </div>
                <p class="field-description">Tracks background noise and scales the trigger dynamically.</p>
              </div>
              <div class="settings-field">
                <label for="adaptive-min-thresh">Minimum threshold</label>
                <input id="adaptive-min-thresh" type="number" min="0" max="1" step="0.001" />
                <p class="field-description">Floor for the normalized RMS threshold (0–1 scale).</p>
              </div>
              <div class="settings-field">
                <label for="adaptive-max-rms">Hard RMS ceiling</label>
                <input
                  id="adaptive-max-rms"
                  type="number"
                  min="0"
                  max="32767"
                  step="1"
                  inputmode="numeric"
                  placeholder="(optional)"
                />
                <p class="field-description">Ceiling that prevents the adaptive gate from climbing indefinitely.</p>
              </div>
              <div class="settings-field">
                <label for="adaptive-margin">Noise margin</label>
                <input id="adaptive-margin" type="number" min="0.5" max="10" step="0.05" />
                <p class="field-description">Multiplier applied to the observed background noise floor.</p>
              </div>
              <div class="settings-field">
                <label for="adaptive-update-interval">Update interval (s)</label>
                <input id="adaptive-update-interval" type="number" min="0.5" max="120" step="0.5" />
                <p class="field-description">How frequently the threshold is recomputed.</p>
              </div>
              <div class="settings-field">
                <label for="adaptive-window">Window length (s)</label>
                <input id="adaptive-window" type="number" min="1" max="300" step="1" />
                <p class="field-description">Rolling sample window for background RMS estimation.</p>
              </div>
              <div class="settings-field">
                <label for="adaptive-hysteresis">Hysteresis tolerance</label>
                <input id="adaptive-hysteresis" type="number" min="0" max="1" step="0.01" />
                <p class="field-description">Minimum proportional change before adopting a new threshold.</p>
              </div>
              <div class="settings-field">
                <label for="adaptive-release">Release percentile</label>
                <input id="adaptive-release" type="number" min="0.05" max="1" step="0.01" />
                <p class="field-description">Percentile of the noise distribution used when relaxing the threshold.</p>
              </div>
              <div class="settings-field">
                <label for="adaptive-voiced-hold">Voiced fallback delay (s)</label>
                <input id="adaptive-voiced-hold" type="number" min="0" max="300" step="0.5" />
                <p class="field-description">
                  After this many seconds without unvoiced frames the controller treats voiced frames as
                  background so long recordings triggered by misclassified noise can wind down.
                </p>
              </div>
              <div class="settings-section-footer">
                <div id="adaptive-status" class="form-status" role="status" aria-live="polite" aria-hidden="true"></div>
                <div class="button-row">
                  <button id="adaptive-reset" class="ghost-button" type="button" disabled>Reset</button>
                  <button id="adaptive-save" class="primary-button" type="submit" disabled>Save changes</button>
                </div>
              </div>
            </form>
          </section>

          <section
            class="settings-section recorder-section"
            data-section-key="ingest"
            aria-labelledby="recorder-ingest-title"
          >
            <div class="settings-section-header">
              <h3 id="recorder-ingest-title" class="settings-section-title">Ingest pipeline</h3>
              <p class="settings-section-description">
                Control how files dropped into the ingest directory are validated and accepted.
              </p>
            </div>
            <form id="ingest-form" class="settings-subform" novalidate>
              <div class="settings-field">
                <label for="ingest-stable-checks">Stable checks required</label>
                <input id="ingest-stable-checks" type="number" min="1" max="20" step="1" />
                <p class="field-description">Number of size checks before a file is considered ready.</p>
              </div>
              <div class="settings-field">
                <label for="ingest-stable-interval">Check interval (s)</label>
                <input id="ingest-stable-interval" type="number" min="0.1" max="30" step="0.1" />
                <p class="field-description">Delay between size checks while watching incoming files.</p>
              </div>
              <div class="settings-field">
                <label for="ingest-allowed-ext">Allowed extensions</label>
                <textarea id="ingest-allowed-ext" rows="3"></textarea>
                <p class="field-description">One extension per line (include the leading dot).</p>
              </div>
              <div class="settings-field">
                <label for="ingest-ignore-suffixes">Ignore suffixes</label>
                <textarea id="ingest-ignore-suffixes" rows="3"></textarea>
                <p class="field-description">File suffixes that indicate partial downloads or temporary files.</p>
              </div>
              <div class="settings-section-footer">
                <div id="ingest-status" class="form-status" role="status" aria-live="polite" aria-hidden="true"></div>
                <div class="button-row">
                  <button id="ingest-reset" class="ghost-button" type="button" disabled>Reset</button>
                  <button id="ingest-save" class="primary-button" type="submit" disabled>Save changes</button>
                </div>
              </div>
            </form>
          </section>

          <section
            class="settings-section recorder-section"
            data-section-key="transcription"
            aria-labelledby="recorder-transcription-title"
          >
            <div class="settings-section-header">
              <h3 id="recorder-transcription-title" class="settings-section-title">Transcription</h3>
              <p class="settings-section-description">
                Enable offline speech recognition and control how transcripts are generated.
              </p>
            </div>
            <form id="transcription-form" class="settings-subform" novalidate>
              <div class="settings-field checkbox-field">
                <div class="field-control">
                  <input id="transcription-enabled" type="checkbox" />
                  <label for="transcription-enabled">Enable transcription</label>
                </div>
                <p class="field-description">
                  Runs Vosk locally during encoding to produce <code>.transcript.json</code> sidecars.
                </p>
              </div>
              <div class="settings-field">
                <label for="transcription-engine">Engine</label>
                <select id="transcription-engine">
                  <option value="vosk">Vosk (offline)</option>
                </select>
                <p class="field-description">Tricorder currently supports the Vosk offline recognizer.</p>
              </div>
              <div class="settings-field">
                <label for="transcription-types">Event types to transcribe</label>
                <textarea id="transcription-types" rows="3"></textarea>
                <p class="field-description">
                  One event label per line (e.g. <code>Human</code> or <code>Both</code>). Only matching recordings are processed.
                </p>
              </div>
              <div class="settings-field">
                <label for="transcription-model-path">Vosk model path</label>
                <div class="field-input-row">
                  <input id="transcription-model-path" type="text" autocomplete="off" />
                  <button
                    id="transcription-model-refresh"
                    class="ghost-button"
                    type="button"
                  >
                    Detect models
                  </button>
                </div>
                <div
                  id="transcription-model-status"
                  class="form-status model-discovery-status"
                  role="status"
                  aria-live="polite"
                  aria-hidden="true"
                ></div>
                <div id="transcription-model-discovery" class="model-discovery" hidden>
                  <label for="transcription-model-options">Detected models</label>
                  <select id="transcription-model-options" size="4"></select>
                  <div class="button-row model-discovery-actions">
                    <button id="transcription-model-apply" class="primary-button" type="button">
                      Use selected model
                    </button>
                    <button id="transcription-model-dismiss" class="ghost-button" type="button">
                      Dismiss
                    </button>
                  </div>
                </div>
                <p class="field-description">
                  Absolute path to the unpacked Vosk model directory (download separately).
                </p>
              </div>
              <div class="settings-field">
                <label for="transcription-target-sample-rate">Target sample rate (Hz)</label>
                <input
                  id="transcription-target-sample-rate"
                  type="number"
                  min="8000"
                  max="96000"
                  step="1000"
                />
                <p class="field-description">
                  Audio is resampled before recognition. 16000&nbsp;Hz matches the small English models.
                </p>
              </div>
              <div class="settings-field checkbox-field">
                <div class="field-control">
                  <input id="transcription-include-words" type="checkbox" />
                  <label for="transcription-include-words">Include word timings</label>
                </div>
                <p class="field-description">
                  Store per-word timestamps and confidence values alongside the transcript text.
                </p>
              </div>
              <div class="settings-field">
                <label for="transcription-max-alternatives">Alternative transcripts</label>
                <input id="transcription-max-alternatives" type="number" min="0" max="10" step="1" />
                <p class="field-description">
                  Request extra hypotheses when supported by the model (0 disables alternatives).
                </p>
              </div>
              <div class="settings-section-footer">
                <div
                  id="transcription-status"
                  class="form-status"
                  role="status"
                  aria-live="polite"
                  aria-hidden="true"
                ></div>
                <div class="button-row">
                  <button id="transcription-reset" class="ghost-button" type="button" disabled>Reset</button>
                  <button id="transcription-save" class="primary-button" type="submit" disabled>Save changes</button>
                </div>
              </div>
            </form>
          </section>

          <section
            class="settings-section recorder-section"
            data-section-key="logging"
            aria-labelledby="recorder-logging-title"
          >
            <div class="settings-section-header">
              <h3 id="recorder-logging-title" class="settings-section-title">Logging &amp; diagnostics</h3>
              <p class="settings-section-description">
                Enable verbose logging for troubleshooting noisy environments or new deployments.
              </p>
            </div>
            <form id="logging-form" class="settings-subform" novalidate>
              <div class="settings-field checkbox-field">
                <div class="field-control">
                  <input id="logging-dev-mode" type="checkbox" />
                  <label for="logging-dev-mode">Enable developer debug logs</label>
                </div>
                <p class="field-description">Outputs per-second segmenter stats to the journal.</p>
              </div>
              <div class="settings-section-footer">
                <div id="logging-status" class="form-status" role="status" aria-live="polite" aria-hidden="true"></div>
                <div class="button-row">
                  <button id="logging-reset" class="ghost-button" type="button" disabled>Reset</button>
                  <button id="logging-save" class="primary-button" type="submit" disabled>Save changes</button>
                </div>
              </div>
            </form>
          </section>

          <section
            class="settings-section recorder-section"
            data-section-key="streaming"
            aria-labelledby="recorder-streaming-title"
          >
            <div class="settings-section-header">
              <h3 id="recorder-streaming-title" class="settings-section-title">Live streaming</h3>
              <p class="settings-section-description">
                Switch between HLS and WebRTC streaming modes and adjust the WebRTC frame buffer.
              </p>
            </div>
            <form id="streaming-form" class="settings-subform" novalidate>
              <div class="settings-field">
                <label for="streaming-mode">Streaming mode</label>
                <select id="streaming-mode">
                  <option value="hls">HLS (compatible, higher latency)</option>
                  <option value="webrtc">WebRTC (low latency)</option>
                </select>
                <p class="field-description">The dashboard automatically adjusts its player to match.</p>
              </div>
              <div class="settings-field">
                <label for="streaming-history">WebRTC history (s)</label>
                <input id="streaming-history" type="number" min="1" max="600" step="0.5" />
                <p class="field-description">Seconds of PCM buffered for WebRTC listeners. Increase to absorb brief stalls.</p>
              </div>
              <div class="settings-section-footer">
                <div id="streaming-status" class="form-status" role="status" aria-live="polite" aria-hidden="true"></div>
                <div class="button-row">
                  <button id="streaming-reset" class="ghost-button" type="button" disabled>Reset</button>
                  <button id="streaming-save" class="primary-button" type="submit" disabled>Save changes</button>
                </div>
              </div>
            </form>
          </section>

          <section
            class="settings-section recorder-section"
            data-section-key="dashboard"
            aria-labelledby="recorder-dashboard-title"
          >
            <div class="settings-section-header">
              <h3 id="recorder-dashboard-title" class="settings-section-title">Dashboard API access</h3>
              <p class="settings-section-description">
                Point static dashboard builds at a remote recorder by overriding the API base URL.
              </p>
            </div>
            <form id="dashboard-form" class="settings-subform" novalidate>
              <div class="settings-field">
                <label for="dashboard-api-base">API base URL</label>
                <input id="dashboard-api-base" type="text" autocomplete="off" />
                <p class="field-description">
                  When set, static dashboards use this origin for API and streaming requests (example: <code>https://recorder.local:8080</code>).
                </p>
              </div>
              <div class="settings-section-footer">
                <div id="dashboard-status" class="form-status" role="status" aria-live="polite" aria-hidden="true"></div>
                <div class="button-row">
                  <button id="dashboard-reset" class="ghost-button" type="button" disabled>Reset</button>
                  <button id="dashboard-save" class="primary-button" type="submit" disabled>Save changes</button>
                </div>
              </div>
            </form>
          </section>
          <footer class="settings-dialog-footer recorder-settings-footer">
            <div class="settings-footer-actions">
              <div
                id="recorder-save-all-status"
                class="form-status"
                role="status"
                aria-live="polite"
                aria-hidden="true"
              ></div>
              <div class="button-row">
                <button id="recorder-save-all" class="primary-button" type="button" disabled>Save all changes</button>
              </div>
            </div>
          </footer>
        </div>
      </div>
    </div>
    <div
      id="web-server-modal"
      class="settings-modal"
      hidden
      data-visible="false"
      aria-hidden="true"
    >
      <div
        id="web-server-dialog"
        class="settings-dialog card"
        role="dialog"
        aria-modal="true"
        aria-labelledby="web-server-dialog-title"
        aria-describedby="web-server-dialog-description"
        tabindex="-1"
      >
        <div class="card-header settings-dialog-header">
          <div class="card-heading">
            <h2 id="web-server-dialog-title">Web server</h2>
            <p id="web-server-dialog-description" class="card-subtitle">
              Configure the dashboard listener and TLS settings.
            </p>
          </div>
          <div class="settings-dialog-actions">
            <button id="web-server-close" class="ghost-button small" type="button">
              Close
            </button>
          </div>
        </div>
        <form id="web-server-form" class="settings-form">
          <div class="settings-dialog-body">
            <section class="settings-section">
              <div class="settings-section-header">
                <h3 class="settings-section-title">Listener</h3>
                <p class="settings-section-description">
                  Choose how the dashboard API binds to the network.
                </p>
              </div>
              <div class="settings-field">
                <label for="web-server-mode">Mode</label>
                <select id="web-server-mode">
                  <option value="http">HTTP (no TLS)</option>
                  <option value="https">HTTPS (TLS)</option>
                </select>
                <p class="field-description">
                  Switch to HTTPS to serve the dashboard securely using TLS certificates.
                </p>
              </div>
              <div class="settings-field">
                <label for="web-server-host">Bind address</label>
                <input id="web-server-host" type="text" autocomplete="off" />
                <p class="field-description">
                  Default <code>0.0.0.0</code> listens on all interfaces. Use 127.0.0.1 to restrict to localhost.
                </p>
              </div>
              <div class="settings-field">
                <label for="web-server-port">Port</label>
                <input id="web-server-port" type="number" min="1" max="65535" />
                <p class="field-description">
                  Recommended values: 80 for HTTP or 443 for HTTPS so browsers connect without a custom port.
                </p>
              </div>
              <div class="settings-field">
                <label for="web-server-tls-provider">TLS provider</label>
                <select id="web-server-tls-provider">
                  <option value="letsencrypt">Let's Encrypt (automatic)</option>
                  <option value="manual">Manual certificate</option>
                </select>
                <p class="field-description">
                  Automatic certificates require public DNS and access to the HTTP challenge port.
                </p>
              </div>
            </section>

            <section
              id="web-server-letsencrypt-section"
              class="settings-section"
              data-active="false"
              aria-hidden="true"
              hidden
            >
              <div class="settings-section-header">
                <h3 class="settings-section-title">Let's Encrypt</h3>
                <p class="settings-section-description">
                  Issue and renew certificates automatically using certbot.
                </p>
              </div>
              <div class="settings-field">
                <label for="web-server-letsencrypt-domains">Domains</label>
                <textarea
                  id="web-server-letsencrypt-domains"
                  rows="3"
                  placeholder="recorder.example.com"
                ></textarea>
                <p class="field-description">
                  One domain per line. Each name must resolve to this recorder for validation to succeed.
                </p>
              </div>
              <div class="settings-field">
                <label for="web-server-letsencrypt-email">Contact email (optional)</label>
                <input id="web-server-letsencrypt-email" type="email" autocomplete="off" />
                <p class="field-description">
                  Used for renewal notices from Let's Encrypt. Leave blank to register without an email.
                </p>
              </div>
              <div class="settings-field checkbox-field">
                <div class="field-control">
                  <input id="web-server-letsencrypt-staging" type="checkbox" />
                  <label for="web-server-letsencrypt-staging">Use Let's Encrypt staging</label>
                </div>
                <p class="field-description">
                  Enable while testing to avoid production rate limits. Staging certificates are not trusted by browsers.
                </p>
              </div>
              <div class="settings-field">
                <label for="web-server-letsencrypt-http-port">Challenge port</label>
                <input id="web-server-letsencrypt-http-port" type="number" min="1" max="65535" />
                <p class="field-description">
                  Port used for HTTP-01 validation (default 80). Ensure it is reachable from the public internet.
                </p>
              </div>
              <div class="settings-field">
                <label for="web-server-letsencrypt-cache-dir">Cache directory</label>
                <input id="web-server-letsencrypt-cache-dir" type="text" autocomplete="off" />
                <p class="field-description">
                  Directory where certbot stores account data and issued certificates. Update when using a custom storage path.
                </p>
              </div>
              <div class="settings-field">
                <label for="web-server-letsencrypt-certbot">Certbot command</label>
                <input id="web-server-letsencrypt-certbot" type="text" autocomplete="off" />
                <p class="field-description">
                  Override the certbot executable (default <code>certbot</code>) if it is installed in a non-standard location.
                </p>
              </div>
              <div class="settings-field">
                <label for="web-server-letsencrypt-renew-before">Renew before (days)</label>
                <input id="web-server-letsencrypt-renew-before" type="number" min="1" max="90" />
                <p class="field-description">
                  How many days before expiration the recorder requests a renewal. Increase for short validation windows.
                </p>
              </div>
            </section>

            <section
              id="web-server-manual-section"
              class="settings-section"
              data-active="false"
              aria-hidden="true"
              hidden
            >
              <div class="settings-section-header">
                <h3 class="settings-section-title">Manual certificate</h3>
                <p class="settings-section-description">
                  Provide paths to existing PEM files that contain the certificate and private key.
                </p>
              </div>
              <div class="settings-field">
                <label for="web-server-cert">Certificate path</label>
                <input id="web-server-cert" type="text" autocomplete="off" />
              </div>
              <div class="settings-field">
                <label for="web-server-key">Private key path</label>
                <input id="web-server-key" type="text" autocomplete="off" />
              </div>
            </section>
          </div>
          <footer class="settings-dialog-footer">
            <div class="settings-footnote">
              Saved to <code id="web-server-config-path"></code>
            </div>
            <div class="settings-footer-actions">
              <div
                id="web-server-status"
                class="form-status"
                role="status"
                aria-live="polite"
                aria-hidden="true"
              ></div>
              <div class="button-row">
                <button id="web-server-reset" class="ghost-button" type="button" disabled>
                  Reset
                </button>
                <button id="web-server-save" class="primary-button" type="submit" disabled>
                  Save changes
                </button>
              </div>
            </div>
          </footer>
        </form>
      </div>
    </div>

    <div
      id="archival-modal"
      class="settings-modal"
      hidden
      data-visible="false"
      aria-hidden="true"
    >
      <div
        id="archival-dialog"
        class="settings-dialog card"
        role="dialog"
        aria-modal="true"
        aria-labelledby="archival-dialog-title"
        aria-describedby="archival-dialog-description"
        tabindex="-1"
      >
        <div class="card-header settings-dialog-header">
          <div class="card-heading">
            <h2 id="archival-dialog-title">Archival settings</h2>
            <p id="archival-dialog-description" class="card-subtitle">
              Configure archival upload destinations and options.
            </p>
          </div>
          <div class="settings-dialog-actions">
            <button id="archival-close" class="ghost-button small" type="button">
              Close
            </button>
          </div>
        </div>
        <form id="archival-form" class="settings-form">
          <div class="settings-dialog-body">
            <section class="settings-section">
              <div class="settings-section-header">
                <h3 class="settings-section-title">Archival workflow</h3>
                <p class="settings-section-description">
                  Mirror new recordings to long-term storage immediately after encoding.
                </p>
              </div>
              <div class="settings-field checkbox-field">
                <div class="field-control">
                  <input id="archival-enabled" type="checkbox" />
                  <label for="archival-enabled">Enable automatic uploads</label>
                </div>
                <p class="field-description">
                  When enabled, each freshly encoded recording is copied using the selected backend.
                </p>
              </div>
              <div class="settings-field">
                <label for="archival-backend">Transfer method</label>
                <select id="archival-backend">
                  <option value="network_share">Network share (local mount)</option>
                  <option value="rsync">Rsync over SSH</option>
                </select>
                <p class="field-description">
                  Choose how files are sent off the recorder for archival storage.
                </p>
              </div>
              <div class="settings-field checkbox-field">
                <div class="field-control">
                  <input id="archival-include-waveforms" type="checkbox" />
                  <label for="archival-include-waveforms">Include waveform previews</label>
                </div>
                <p class="field-description">
                  Upload waveform JSON sidecars along with audio files for richer previews.
                </p>
              </div>
            </section>

            <section
              id="archival-network-share-section"
              class="settings-section"
              data-active="false"
              aria-hidden="true"
              hidden
            >
              <div class="settings-section-header">
                <h3 class="settings-section-title">Network share</h3>
                <p class="settings-section-description">
                  Copy recordings into a mounted SMB/NFS directory on the local filesystem.
                </p>
              </div>
              <div class="settings-field">
                <label for="archival-network-share-target">Share root</label>
                <input id="archival-network-share-target" type="text" autocomplete="off" />
                <p class="field-description">
                  Point to the mounted directory. Per-day folders are created automatically.
                </p>
              </div>
            </section>

            <section
              id="archival-rsync-section"
              class="settings-section"
              data-active="false"
              aria-hidden="true"
              hidden
            >
              <div class="settings-section-header">
                <h3 class="settings-section-title">Rsync over SSH</h3>
                <p class="settings-section-description">
                  Stream recordings to a remote rsync destination immediately after encoding completes.
                </p>
              </div>
              <div class="settings-field">
                <label for="archival-rsync-destination">Destination</label>
                <input
                  id="archival-rsync-destination"
                  type="text"
                  autocomplete="off"
                  placeholder="user@example.com:/srv/tricorder/archive"
                />
                <p class="field-description">
                  Use standard rsync syntax (user@host:/path). Required when rsync uploads are enabled.
                </p>
              </div>
              <div class="settings-field">
                <label for="archival-rsync-identity">SSH identity (optional)</label>
                <input
                  id="archival-rsync-identity"
                  type="text"
                  autocomplete="off"
                  placeholder="/home/pi/.ssh/id_ed25519"
                />
                <p class="field-description">
                  Leave blank to use the default SSH agent or system keys on the recorder.
                </p>
              </div>
              <div class="settings-field">
                <label for="archival-rsync-options">Additional rsync options</label>
                <textarea
                  id="archival-rsync-options"
                  rows="3"
                  placeholder="-az"
                ></textarea>
                <p class="field-description">
                  One flag per line. Leave empty to use the default <code>-az</code> arguments.
                </p>
              </div>
              <div class="settings-field">
                <label for="archival-rsync-ssh-options">Extra SSH options</label>
                <textarea
                  id="archival-rsync-ssh-options"
                  rows="3"
                  placeholder="-oStrictHostKeyChecking=yes"
                ></textarea>
                <p class="field-description">
                  Optional arguments appended to the rsync SSH command (one per line).
                </p>
              </div>
            </section>
          </div>
          <footer class="settings-dialog-footer">
            <div class="settings-footnote">
              Saved to <code id="archival-config-path"></code>
            </div>
            <div class="settings-footer-actions">
              <div
                id="archival-status"
                class="form-status"
                role="status"
                aria-live="polite"
                aria-hidden="true"
              ></div>
              <div class="button-row">
                <button id="archival-reset" class="ghost-button" type="button" disabled>Reset</button>
                <button id="archival-save" class="primary-button" type="submit" disabled>Save changes</button>
              </div>
            </div>
          </footer>
        </form>
      </div>
    </div>
    </div>
  </body>
</html><|MERGE_RESOLUTION|>--- conflicted
+++ resolved
@@ -456,7 +456,6 @@
                   <option value="2">2×</option>
                 </select>
               </label>
-<<<<<<< HEAD
               <div
                 class="transport-source"
                 id="playback-source-group"
@@ -504,9 +503,7 @@
                   >Raw capture unavailable</span
                 >
               </div>
-=======
               <button id="preview-close" class="ghost-button small" type="button">Hide</button>
->>>>>>> 948f6dc9
             </div>
           </div>
           <div class="waveform-section" id="waveform-section">
