--- conflicted
+++ resolved
@@ -920,7 +920,7 @@
         self._update_capture_status(capturing, event=event, last_event=last_event, reason=reason)
 
     def _log_adaptive_rms_observation(self, observation: AdaptiveRmsObservation) -> None:
-<<<<<<< HEAD
+
         if not observation.updated:
             return
 
@@ -937,36 +937,6 @@
             f"release_pctl={release_pct:.2f}, release={observation.release_norm:.4f})",
             flush=True,
         )
-=======
-        payload = {
-            "component": "segmenter",
-            "event": "adaptive_rms_observation",
-            "enabled": bool(self._adaptive.enabled),
-            "update_interval_sec": self._adaptive.update_interval,
-            "updated": observation.updated,
-            "threshold": observation.threshold_linear,
-            "previous_threshold": observation.previous_threshold_linear,
-            "candidate_threshold": observation.candidate_threshold_linear,
-            "p95_norm": round(observation.p95_norm, 6),
-            "release_norm": round(observation.release_norm, 6),
-            "window_size": observation.buffer_size,
-            "rms_value": observation.rms_value,
-            "voiced": observation.voiced,
-            "timestamp": observation.timestamp,
-        }
-        print(json.dumps(payload), flush=True)
-        if observation.updated:
-            margin = self._adaptive.margin
-            release_pct = self._adaptive.release_percentile
-            print(
-                "[segmenter] adaptive RMS threshold updated: "
-                f"prev={observation.previous_threshold_linear} "
-                f"new={observation.threshold_linear} "
-                f"(p95={observation.p95_norm:.4f}, margin={margin:.2f}, "
-                f"release_pctl={release_pct:.2f}, release={observation.release_norm:.4f})",
-                flush=True,
-            )
->>>>>>> f6bc77f7
 
     @staticmethod
     def _apply_gain(buf: bytes) -> bytes:
