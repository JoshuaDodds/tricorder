#!/usr/bin/env python3
import json
import math
import os
import re
import sys
import time
import collections
import contextlib
import subprocess
import wave
import uuid
from dataclasses import dataclass
from datetime import datetime
from pathlib import Path
import threading
import queue
import warnings
from collections.abc import Callable
from pathlib import Path
from collections.abc import Callable, Iterable
from typing import Optional
import array
import audioop
from lib.waveform_cache import DEFAULT_BUCKET_COUNT, MAX_BUCKET_COUNT, PEAK_SCALE
from lib.motion_state import MOTION_STATE_FILENAME, MotionStateWatcher
from lib import dashboard_events
warnings.filterwarnings(
    "ignore",
    category=UserWarning,
    message="pkg_resources is deprecated as an API.*"
)
import webrtcvad    # noqa
from lib.config import get_cfg, resolve_event_tags
from lib.notifications import build_dispatcher
from lib.segmenter_helpers.display import color_tf
from lib.segmenter_helpers.system import (
    normalized_load as _normalized_load,
    set_single_core_affinity as _set_single_core_affinity,
)
from lib.segmenter_helpers.tags import sanitize_event_tag as _sanitize_event_tag

cfg = get_cfg()
EVENT_TAGS = resolve_event_tags(cfg)
NOTIFIER = build_dispatcher(cfg.get("notifications"))

# Debug output formatting defaults (prevents NameError when DEV mode is enabled)
BAR_SCALE = int(cfg["segmenter"].get("rms_bar_scale", 4000))  # scale for RMS bar visualization
BAR_WIDTH = int(cfg["segmenter"].get("rms_bar_width", 30))    # character width of the bar
RIGHT_TEXT_WIDTH = int(cfg["segmenter"].get("right_text_width", 54))  # fixed-width right block

SAMPLE_RATE = int(cfg["audio"]["sample_rate"])
SAMPLE_WIDTH = 2   # 16-bit
FRAME_MS = int(cfg["audio"]["frame_ms"])
CHANNELS = int(cfg.get("audio", {}).get("channels", 1) or 1)
if CHANNELS < 1:
    CHANNELS = 1
elif CHANNELS > 2:
    CHANNELS = 2
FRAME_BYTES = SAMPLE_RATE * SAMPLE_WIDTH * CHANNELS * FRAME_MS // 1000
FRAME_SAMPLES = FRAME_BYTES // SAMPLE_WIDTH

INT16_MAX = 2 ** 15 - 1
INT16_MIN = -2 ** 15

@dataclass(frozen=True)
class RecorderIngestHint:
    timestamp: str
    event_counter: int | None = None


@dataclass(frozen=True)
class AdaptiveRmsObservation:
    """Snapshot emitted whenever the adaptive RMS controller evaluates."""

    timestamp: float
    updated: bool
    threshold_linear: int
    previous_threshold_linear: int
    candidate_threshold_linear: int
    p95_norm: float
    release_norm: float
    buffer_size: int
    rms_value: int
    voiced: bool


@dataclass(frozen=True)
class StartupRecoveryReport:
    requeued: list[str]
    removed_artifacts: list[str]
    removed_wavs: list[str]


def pcm16_rms(buf: bytes) -> int:
    """Compute RMS amplitude for signed 16-bit little-endian PCM data."""
    if not buf:
        return 0
    if len(buf) % SAMPLE_WIDTH:
        raise ValueError("PCM16 buffer length must be a multiple of 2 bytes")

    samples = array.array('h')
    samples.frombytes(buf)
    if sys.byteorder != 'little':
        samples.byteswap()

    sample_count = len(samples)
    if sample_count <= 0:
        return 0

    channel_count = CHANNELS if CHANNELS > 0 else 1
    channel_squares = [0.0] * channel_count
    channel_counts = [0] * channel_count
    total_square = 0.0

    for idx, sample in enumerate(samples):
        value = float(sample)
        total_square += value * value
        channel_index = idx % channel_count
        channel_squares[channel_index] += value * value
        channel_counts[channel_index] += 1

    combined_rms = 0.0
    if total_square > 0.0:
        combined_rms = math.sqrt(total_square / float(sample_count))

    channel_rms = [
        math.sqrt(square_sum / float(count))
        for square_sum, count in zip(channel_squares, channel_counts)
        if count > 0 and square_sum > 0.0
    ]

    if channel_rms:
        effective_rms = max(max(channel_rms), combined_rms)
    else:
        effective_rms = combined_rms

    if effective_rms <= 0.0:
        return 0
    return int(round(effective_rms))


def pcm16_apply_gain(buf: bytes, gain: float) -> bytes:
    """Scale signed 16-bit PCM samples by gain with int16 clipping."""
    if not buf or gain == 1.0:
        return buf
    if len(buf) % SAMPLE_WIDTH:
        raise ValueError("PCM16 buffer length must be a multiple of 2 bytes")

    try:
        return audioop.mul(buf, SAMPLE_WIDTH, gain)
    except (TypeError, audioop.error) as exc:
        raise ValueError("Invalid PCM16 buffer or gain") from exc


def _estimate_rms_from_file(path: str | os.PathLike[str]) -> int:
    wav_path = Path(path)
    try:
        with wave.open(os.fspath(wav_path), "rb") as wav_file:
            frames = wav_file.getnframes()
            if frames <= 0:
                return 0
            data = wav_file.readframes(frames)
    except (FileNotFoundError, OSError, wave.Error):
        return 0
    return pcm16_rms(data)


def _derive_final_base(path: str | os.PathLike[str], rms_value: int) -> str:
    wav_path = Path(path)
    base_name = wav_path.stem
    parts = base_name.split("_")
    event_ts = parts[0] if parts else time.strftime("%H-%M-%S", time.localtime())
    if len(parts) >= 3:
        event_label = parts[1]
        event_counter = parts[2]
    elif len(parts) == 2:
        event_label = parts[1]
        event_counter = "1"
    else:
        event_label = EVENT_TAGS["other"]
        event_counter = "1"
    if not isinstance(event_label, str) or not event_label:
        event_label = EVENT_TAGS["other"]
    safe_label = _sanitize_event_tag(event_label)
    try:
        counter_int = int(event_counter)
        event_counter = str(counter_int)
    except (TypeError, ValueError):
        event_counter = "1"
    try:
        rms_int = int(rms_value)
    except (TypeError, ValueError):
        rms_int = 0
    if rms_int < 0:
        rms_int = 0
    return f"{event_ts}_{safe_label}_RMS-{rms_int}_{event_counter}"


def perform_startup_recovery() -> StartupRecoveryReport:
    requeued: list[str] = []
    removed_artifacts: list[str] = []
    removed_wavs: list[str] = []

    tmp_dir = Path(TMP_DIR)
    rec_dir = Path(REC_DIR)
    final_extension = (
        STREAMING_EXTENSION
        if STREAMING_EXTENSION.startswith(".")
        else f".{STREAMING_EXTENSION}"
    )

    if not tmp_dir.exists():
        return StartupRecoveryReport(requeued, removed_artifacts, removed_wavs)

    for wav_path in sorted(tmp_dir.glob("*.wav")):
        if not wav_path.is_file():
            continue
        try:
            mtime = wav_path.stat().st_mtime
        except OSError:
            continue
        day_dir = rec_dir / time.strftime("%Y%m%d", time.localtime(mtime))
        rms_value = _estimate_rms_from_file(wav_path)
        final_base = _derive_final_base(wav_path, rms_value)
        final_path = day_dir / f"{final_base}{final_extension}"

        if final_path.exists():
            try:
                wav_path.unlink()
                removed_wavs.append(str(wav_path))
            except OSError:
                pass
            continue

        os.makedirs(day_dir, exist_ok=True)

        base_name = wav_path.stem
        partial_path = day_dir / f"{base_name}{STREAMING_PARTIAL_SUFFIX}"
        artifacts = [
            partial_path,
            partial_path.with_name(partial_path.name + ".waveform.json"),
        ]
        for artifact in artifacts:
            if artifact.exists():
                try:
                    artifact.unlink()
                except OSError:
                    pass
                else:
                    removed_artifacts.append(str(artifact))

        filtered_pattern = f".{final_base}.filtered*"
        if day_dir.exists():
            for filtered in day_dir.glob(filtered_pattern):
                if not filtered.is_file():
                    continue
                try:
                    filtered.unlink()
                except OSError:
                    pass
                else:
                    removed_artifacts.append(str(filtered))

        job_id = _enqueue_encode_job(
            str(wav_path),
            final_base,
            source="recovery",
            existing_opus_path=None,
            manual_recording=False,
            target_day=day_dir.name,
        )
        _schedule_recordings_refresh(
            job_id,
            final_path=str(final_path),
            base_name=final_base,
            day=day_dir.name if day_dir.name else None,
            manual=False,
            source="recovery",
        )
        requeued.append(final_base)

    return StartupRecoveryReport(requeued, removed_artifacts, removed_wavs)

TMP_DIR = cfg["paths"]["tmp_dir"]
REC_DIR = cfg["paths"]["recordings_dir"]
ENCODER = cfg["paths"]["encoder_script"]
RECORDINGS_EVENT_SPOOL_DIRNAME = "recordings_events"
_MIN_CLIP_RAW = cfg["segmenter"].get("min_clip_seconds", 0.0)
try:
    MIN_CLIP_SECONDS = max(0.0, float(_MIN_CLIP_RAW))
except (TypeError, ValueError):
    MIN_CLIP_SECONDS = 0.0

_MOTION_PADDING_MINUTES_RAW = cfg["segmenter"].get("motion_release_padding_minutes", 0.0)
try:
    MOTION_RELEASE_PADDING_SECONDS = max(
        0.0, float(_MOTION_PADDING_MINUTES_RAW) * 60.0
    )
except (TypeError, ValueError):
    MOTION_RELEASE_PADDING_SECONDS = 0.0

AUTO_RECORD_MOTION_OVERRIDE = bool(
    cfg["segmenter"].get("auto_record_motion_override", True)
)

STREAMING_ENCODE_ENABLED = bool(
    cfg["segmenter"].get("streaming_encode", False)
)
_STREAMING_FORMAT = str(
    cfg["segmenter"].get("streaming_encode_container", "opus")
).strip().lower()
if _STREAMING_FORMAT not in {"opus", "webm"}:
    _STREAMING_FORMAT = "opus"
STREAMING_CONTAINER_FORMAT = _STREAMING_FORMAT
STREAMING_EXTENSION = ".opus" if STREAMING_CONTAINER_FORMAT == "opus" else ".webm"
STREAMING_PARTIAL_SUFFIX = f".partial{STREAMING_EXTENSION}"

_PARALLEL_CFG = cfg["segmenter"].get("parallel_encode", {})
PARALLEL_ENCODE_ENABLED = bool(_PARALLEL_CFG.get("enabled", True))
PARALLEL_ENCODE_LOAD_THRESHOLD = float(
    _PARALLEL_CFG.get("load_avg_per_cpu", 0.75)
)
PARALLEL_ENCODE_CHECK_INTERVAL = max(
    0.0, float(_PARALLEL_CFG.get("cpu_check_interval_sec", 1.0))
)
PARALLEL_ENCODE_MIN_SECONDS = max(
    0.0, float(_PARALLEL_CFG.get("min_event_seconds", 1.0))
)
if PARALLEL_ENCODE_MIN_SECONDS <= 0.0:
    PARALLEL_ENCODE_MIN_FRAMES = 1
else:
    PARALLEL_ENCODE_MIN_FRAMES = max(
        1, int(round((PARALLEL_ENCODE_MIN_SECONDS * 1000.0) / FRAME_MS))
    )
PARALLEL_ENCODE_SUFFIX = f".parallel{STREAMING_EXTENSION}"
PARALLEL_PARTIAL_SUFFIX = f"{PARALLEL_ENCODE_SUFFIX}.partial"
PARALLEL_TMP_DIR = os.path.join(TMP_DIR, "parallel")
PARALLEL_OFFLINE_MAX_WORKERS = max(
    1, int(_PARALLEL_CFG.get("offline_max_workers", 2))
)
PARALLEL_OFFLINE_LOAD_THRESHOLD = float(
    _PARALLEL_CFG.get("offline_load_avg_per_cpu", PARALLEL_ENCODE_LOAD_THRESHOLD)
)
PARALLEL_OFFLINE_CHECK_INTERVAL = max(
    0.1, float(_PARALLEL_CFG.get("offline_cpu_check_interval_sec", 1.0))
)
LIVE_WAVEFORM_BUCKET_COUNT = max(
    1, int(_PARALLEL_CFG.get("live_waveform_buckets", DEFAULT_BUCKET_COUNT))
)
LIVE_WAVEFORM_UPDATE_INTERVAL = max(
    0.1, float(_PARALLEL_CFG.get("live_waveform_update_interval_sec", 1.0))
)

# PRE_PAD / POST_PAD
PRE_PAD = int(cfg["segmenter"]["pre_pad_ms"])
POST_PAD = int(cfg["segmenter"]["post_pad_ms"])
PRE_PAD_FRAMES = PRE_PAD // FRAME_MS
POST_PAD_FRAMES = POST_PAD // FRAME_MS

# thresholds
STATIC_RMS_THRESH = int(cfg["segmenter"]["rms_threshold"])
vad = webrtcvad.Vad(int(cfg["audio"]["vad_aggressiveness"]))

# DE-BOUNCE tunables
START_CONSECUTIVE = int(cfg["segmenter"]["start_consecutive"])
KEEP_CONSECUTIVE = int(cfg["segmenter"]["keep_consecutive"])

# window sizes
KEEP_WINDOW = int(cfg["segmenter"]["keep_window_frames"])

# Mic Digital Gain
GAIN = float(cfg["audio"]["gain"])

# Noise reduction settings
USE_RNNOISE = bool(cfg["segmenter"]["use_rnnoise"])
USE_NOISEREDUCE = bool(cfg["segmenter"]["use_noisereduce"])
DENOISE_BEFORE_VAD = bool(cfg["segmenter"]["denoise_before_vad"])

if (USE_RNNOISE or USE_NOISEREDUCE) and not DENOISE_BEFORE_VAD:
    print(
        "[segmenter] denoise filters requested but denoise_before_vad is false; "
        "disabling RNNoise/noisereduce toggles",
        flush=True,
    )
    USE_RNNOISE = False
    USE_NOISEREDUCE = False

# Filter chain instrumentation tunables
FILTER_CHAIN_METRICS_WINDOW = int(
    cfg["segmenter"].get("filter_chain_metrics_window", 50)
)
FILTER_CHAIN_AVG_BUDGET_MS = float(
    cfg["segmenter"].get("filter_chain_avg_budget_ms", max(1.0, FRAME_MS * 0.3))
)
FILTER_CHAIN_PEAK_BUDGET_MS = float(
    cfg["segmenter"].get("filter_chain_peak_budget_ms", max(1.0, FRAME_MS * 0.8))
)
FILTER_CHAIN_LOG_THROTTLE_SEC = float(
    cfg["segmenter"].get("filter_chain_log_throttle_sec", 30.0)
)

_AUTOSPLIT_RAW = cfg["segmenter"].get("autosplit_interval_minutes", 15.0)
_AUTOSPLIT_LIMIT_SECONDS: float | None
_AUTOSPLIT_LIMIT_FRAMES: int | None
try:
    if _AUTOSPLIT_RAW is None:
        raise TypeError("autosplit disabled")
    autosplit_minutes = float(_AUTOSPLIT_RAW)
except (TypeError, ValueError):
    autosplit_minutes = 15.0
    print(
        "[segmenter] WARN: invalid segmenter.autosplit_interval_minutes value; "
        "defaulting to 15 minutes",
        flush=True,
    )
if autosplit_minutes <= 0.0:
    _AUTOSPLIT_LIMIT_SECONDS = None
    _AUTOSPLIT_LIMIT_FRAMES = None
else:
    _AUTOSPLIT_LIMIT_SECONDS = autosplit_minutes * 60.0
    _AUTOSPLIT_LIMIT_FRAMES = max(
        1, int(round((_AUTOSPLIT_LIMIT_SECONDS * 1000.0) / FRAME_MS))
    )

# buffered writes
FLUSH_THRESHOLD = int(cfg["segmenter"]["flush_threshold_bytes"])
MAX_QUEUE_FRAMES = int(cfg["segmenter"]["max_queue_frames"])
MAX_PENDING_ENCODE_JOBS = max(
    1, int(cfg["segmenter"].get("max_pending_encodes", 8))
)


@dataclass
class StartupRecoveryReport:
    """Summary of recovery actions performed during startup."""

    requeued: list[str]
    removed_wavs: list[str]
    removed_artifacts: list[str]

    def any_actions(self) -> bool:
        return bool(self.requeued or self.removed_wavs or self.removed_artifacts)


def _log_recovery(message: str) -> None:
    print(f"[recovery] {message}", flush=True)


def _estimate_rms_from_file(path: Path) -> int:
    total = 0
    count = 0
    chunk_frames = max(1, FRAME_BYTES // SAMPLE_WIDTH)
    try:
        with wave.open(str(path), "rb") as wav_file:
            while True:
                chunk = wav_file.readframes(chunk_frames)
                if not chunk:
                    break
                samples = array.array("h")
                samples.frombytes(chunk)
                if sys.byteorder != "little":
                    samples.byteswap()
                count += len(samples)
                for sample in samples:
                    total += sample * sample
    except (OSError, wave.Error):
        return 0
    if count <= 0:
        return 0
    mean_square = total / count
    return int(math.sqrt(mean_square))


def _derive_final_base(wav_path: Path, rms_value: int) -> str:
    base = wav_path.stem
    parts = base.split("_")
    if len(parts) >= 3:
        event_ts = parts[0]
        event_count = parts[-1]
        event_label = "_".join(parts[1:-1])
    elif len(parts) == 2:
        event_ts, event_count = parts
        event_label = "event"
    else:
        event_ts = parts[0] if parts else datetime.now().strftime("%H-%M-%S")
        event_count = "1"
        event_label = "event"
    if not event_count.isdigit():
        event_count = "1"
    safe_label = _sanitize_event_tag(event_label or "event") or "event"
    rms_component = max(0, int(rms_value))
    return f"{event_ts}_{safe_label}_RMS-{rms_component}_{event_count}"


def _collect_streaming_artifacts(
    day_dir: Path,
    original_base: str,
    final_bases: Iterable[str],
) -> list[Path]:
    artifacts: list[Path] = []
    if day_dir.exists():
        partial_name = f"{original_base}{STREAMING_PARTIAL_SUFFIX}" if STREAMING_PARTIAL_SUFFIX else ""
        if partial_name:
            partial_path = day_dir / partial_name
            artifacts.append(partial_path)
            artifacts.append(partial_path.with_name(partial_path.name + ".waveform.json"))
            artifacts.append(partial_path.with_name(partial_path.name + ".transcript.json"))
        for base in set(final_bases):
            artifacts.extend(day_dir.glob(f".{base}.filtered*"))
    return [p for p in artifacts if p.exists()]


def _parse_event_identity(stem: str) -> tuple[str | None, str | None]:
    parts = stem.split("_")
    if not parts:
        return None, None
    event_ts = parts[0] or None
    event_count = parts[-1] if len(parts) > 1 and parts[-1].isdigit() else None
    return event_ts, event_count


def _find_existing_final_bases(
    recordings_dir: Path,
    preferred_day_dir: Path,
    event_ts: str | None,
    event_count: str | None,
    final_extension: str,
) -> list[str]:
    if not event_ts:
        return []

    if not final_extension.startswith("."):
        final_extension = f".{final_extension}"

    count_pattern = re.escape(event_count) if event_count else r"\d+"
    pattern = re.compile(
        rf"^{re.escape(event_ts)}_.+_RMS-\d+_{count_pattern}{re.escape(final_extension)}$"
    )

    matches: list[str] = []
    search_dirs: list[Path] = []
    if preferred_day_dir.exists():
        search_dirs.append(preferred_day_dir)
    if recordings_dir.exists():
        for candidate_day in recordings_dir.iterdir():
            if not candidate_day.is_dir():
                continue
            if candidate_day in search_dirs:
                continue
            search_dirs.append(candidate_day)

    for day_dir in search_dirs:
        for candidate in day_dir.iterdir():
            if not candidate.is_file():
                continue
            if candidate.suffix != final_extension:
                continue
            if pattern.match(candidate.name):
                matches.append(candidate.stem)
    return matches


def _remove_file(path: Path, report: StartupRecoveryReport, *, category: str) -> None:
    try:
        path.unlink()
    except FileNotFoundError:
        return
    except OSError as exc:
        print(f"[recovery] WARN: failed to remove {category} {path}: {exc!r}", flush=True)
        return
    if category == "wav":
        report.removed_wavs.append(str(path))
    else:
        report.removed_artifacts.append(str(path))
    _log_recovery(f"Removed {category} {path}")


def _cleanup_orphan_partials(
    recordings_dir: Path,
    handled_stems: set[str],
    active_final_bases: set[str],
    report: StartupRecoveryReport,
) -> None:
    if not recordings_dir.exists():
        return
    partial_suffix = STREAMING_PARTIAL_SUFFIX
    for day_dir in recordings_dir.iterdir():
        if not day_dir.is_dir():
            continue
        if partial_suffix:
            for partial in day_dir.glob(f"*{partial_suffix}"):
                base_name = partial.name[: -len(partial_suffix)]
                if base_name in handled_stems:
                    continue
                _remove_file(partial, report, category="artifact")
                for extra in (".waveform.json", ".transcript.json"):
                    aux = partial.with_name(partial.name + extra)
                    _remove_file(aux, report, category="artifact")
        for leftover in day_dir.glob(".*.filtered*"):
            leftover_base = leftover.name[1:].split(".filtered", 1)[0]
            if leftover_base and leftover_base in active_final_bases:
                continue
            _remove_file(leftover, report, category="artifact")


def perform_startup_recovery() -> StartupRecoveryReport:
    """Scan for incomplete recordings and re-queue encode jobs after a crash."""

    report = StartupRecoveryReport(requeued=[], removed_wavs=[], removed_artifacts=[])
    tmp_root = Path(TMP_DIR)
    rec_root = Path(REC_DIR)
    if not tmp_root.exists():
        return report

    final_extension = STREAMING_EXTENSION if STREAMING_EXTENSION.startswith(".") else f".{STREAMING_EXTENSION}"
    handled_stems: set[str] = set()
    active_final_bases: set[str] = set()

    for wav_path in sorted(tmp_root.glob("*.wav")):
        if not wav_path.is_file():
            continue
        handled_stems.add(wav_path.stem)
        try:
            stat = wav_path.stat()
        except OSError as exc:
            print(f"[recovery] WARN: failed to stat {wav_path}: {exc!r}", flush=True)
            continue

        if stat.st_size <= 0:
            _remove_file(wav_path, report, category="wav")
            continue

        day_dir = rec_root / datetime.fromtimestamp(stat.st_mtime).strftime("%Y%m%d")

        event_ts, event_count = _parse_event_identity(wav_path.stem)
        existing_final_bases = _find_existing_final_bases(
            rec_root,
            day_dir,
            event_ts,
            event_count,
            final_extension,
        )

        artifact_bases: list[str] = list(existing_final_bases)
        final_base: str | None = None
        existing_opus_path: str | None = None
        final_opus_path: Path | None = None
        if not existing_final_bases:
            rms_value = _estimate_rms_from_file(wav_path)
            final_base = _derive_final_base(wav_path, rms_value)
            artifact_bases.append(final_base)
            final_opus_path = day_dir / f"{final_base}{final_extension}"

            partial_candidate: Path | None = None
            if STREAMING_PARTIAL_SUFFIX:
                candidate = day_dir / f"{wav_path.stem}{STREAMING_PARTIAL_SUFFIX}"
                if candidate.exists():
                    partial_candidate = candidate

            if final_opus_path.exists():
                existing_opus_path = str(final_opus_path)
            elif partial_candidate is not None:
                try:
                    os.replace(partial_candidate, final_opus_path)
                except Exception as exc:
                    print(
                        (
                            "[recovery] WARN: failed to promote streaming partial "
                            f"{partial_candidate} -> {final_opus_path}: {exc!r}"
                        ),
                        flush=True,
                    )
                    partial_candidate = None
                else:
                    existing_opus_path = str(final_opus_path)
                    _log_recovery(
                        f"Promoted streaming partial {partial_candidate.name} to {final_opus_path.name}"
                    )

            if partial_candidate is not None and existing_opus_path:
                for suffix in (".waveform.json", ".transcript.json"):
                    partial_sidecar = partial_candidate.with_name(partial_candidate.name + suffix)
                    if not partial_sidecar.exists():
                        continue
                    destination = final_opus_path.with_suffix(final_opus_path.suffix + suffix)
                    try:
                        os.replace(partial_sidecar, destination)
                    except Exception as exc:
                        print(
                            (
                                "[recovery] WARN: failed to promote streaming sidecar "
                                f"{partial_sidecar} -> {destination}: {exc!r}"
                            ),
                            flush=True,
                        )
                        continue
                    _log_recovery(
                        f"Promoted streaming sidecar {partial_sidecar.name} to {destination.name}"
                    )

        for artifact in _collect_streaming_artifacts(day_dir, wav_path.stem, artifact_bases):
            _remove_file(artifact, report, category="artifact")

        if existing_final_bases:
            _remove_file(wav_path, report, category="wav")
            continue

        day_dir.mkdir(parents=True, exist_ok=True)
        try:
            assert final_base is not None
            job_id = _enqueue_encode_job(
                str(wav_path),
                final_base,
                source="recovery",
                existing_opus_path=existing_opus_path,
                manual_recording=False,
                target_day=day_dir.name,
            )
        except Exception as exc:  # noqa: BLE001 - log and keep file for manual follow-up
            print(
                f"[recovery] WARN: failed to enqueue encode job for {final_base}: {exc!r}",
                flush=True,
            )
            continue
        _schedule_recordings_refresh(
            job_id,
            final_path=str(final_opus_path) if final_opus_path else None,
            base_name=final_base,
            day=day_dir.name if day_dir.name else None,
            manual=False,
            source="recovery",
        )
        report.requeued.append(final_base)
        active_final_bases.add(final_base)
        _log_recovery(f"Requeued encode for {final_base}")

    _cleanup_orphan_partials(rec_root, handled_stems, active_final_bases, report)
    return report

# Debug logging gate (DEV=1 or logging.dev_mode)
DEBUG_VERBOSE = (cfg["logging"]["dev_mode"])

try:
    if USE_RNNOISE:
        import rnnoise
    if USE_NOISEREDUCE:
        import noisereduce as nr
        import numpy as np
except ImportError:
    print("[segmenter] Noise reduction library missing, continuing without NR")
    USE_RNNOISE = False
    USE_NOISEREDUCE = False
    rnnoise = None  # ensure a symbol exists for type/checkers
    nr = None       # ensure a symbol exists for type/checkers
    np = None       # ensure a symbol exists for type/checkers


def is_voice(buf):
    if CHANNELS > 1:
        mono = audioop.tomono(buf, SAMPLE_WIDTH, 0.5, 0.5)
    else:
        mono = buf
    return vad.is_speech(mono, SAMPLE_RATE)


def rms(buf):
    return pcm16_rms(buf)


# ---------- Async writer worker ----------
class _WriterWorker(threading.Thread):
    """
    Dedicated disk-writer thread.
    Protocol on self.q (audio_q):
      ('open', base_name, tmp_wav_path)
      b'<frame-bytes>' (raw mono 16-bit PCM @ 48k)
      ('close', base_name)
    When a file is closed, we push (tmp_wav_path, base_name) to done_q.
    """
    def __init__(self, audio_q: queue.Queue, done_q: queue.Queue, flush_threshold: int):
        super().__init__(daemon=True)
        self.q = audio_q
        self.done_q = done_q
        self.flush_threshold = flush_threshold
        self.wav = None
        self.base = None
        self.path = None
        self.buf = bytearray()
        self._running = True

    def _flush(self):
        if self.wav and self.buf:
            self.wav.writeframes(self.buf)
            self.buf.clear()

    def _close_file(self):
        if self.wav:
            try:
                self._flush()
                self.wav.close()
            except Exception as e:
                print(f"[writer] close error: {e!r}", flush=True)
            finally:
                try:
                    self.done_q.put_nowait((self.path, self.base))
                except Exception:
                    pass
                self.wav = None
                self.base = None
                self.path = None
                self.buf.clear()

    def run(self):
        while self._running:
            try:
                item = self.q.get(timeout=0.5)
            except queue.Empty:
                continue

            try:
                if item is None:
                    self._close_file()
                    self._running = False
                    break

                if isinstance(item, tuple):
                    tag = item[0]
                    if tag == 'open':
                        _, base, path = item
                        self._close_file()
                        self.base = base
                        self.path = path
                        os.makedirs(os.path.dirname(path), exist_ok=True)
                        self.wav = wave.open(path, "wb")
                        self.wav.setnchannels(CHANNELS)
                        self.wav.setsampwidth(SAMPLE_WIDTH)
                        self.wav.setframerate(SAMPLE_RATE)
                        self.buf.clear()
                    elif tag == 'close':
                        _, base = item
                        if self.wav and base == self.base:
                            self._close_file()

                elif isinstance(item, (bytes, bytearray, memoryview)):
                    if not self.wav:
                        continue
                    self.buf.extend(item)
                    if len(self.buf) >= self.flush_threshold:
                        self._flush()
            finally:
                self.q.task_done()


# ---------- Streaming Opus encoder helper ----------


@dataclass
class StreamingEncoderResult:
    partial_path: str | None
    success: bool
    returncode: int | None
    error: Exception | None
    stderr: str | None
    bytes_sent: int
    dropped_chunks: int


class StreamingOpusEncoder:
    def __init__(self, partial_path: str, *, container_format: str = "opus") -> None:
        if not partial_path:
            raise ValueError("partial_path is required for StreamingOpusEncoder")
        self.partial_path = partial_path
        self.container_format = container_format if container_format in {"opus", "webm"} else "opus"
        self._process: subprocess.Popen | None = None
        self._queue: queue.Queue[bytes | None] = queue.Queue(maxsize=MAX_QUEUE_FRAMES)
        self._thread: threading.Thread | None = None
        self._bytes_sent = 0
        self._dropped = 0
        self._error: Exception | None = None
        self._stderr: bytes | None = None
        self._returncode: int | None = None
        self._closed = threading.Event()

    def _build_command(self) -> list[str]:
        base_cmd = [
            "ffmpeg",
            "-hide_banner",
            "-loglevel",
            "error",
            "-y",
            "-f",
            "s16le",
            "-ar",
            str(SAMPLE_RATE),
            "-ac",
            str(CHANNELS),
            "-i",
            "pipe:0",
            "-c:a",
            "libopus",
            "-b:a",
            "48k",
            "-vbr",
            "on",
            "-application",
            "audio",
            "-frame_duration",
            "20",
            "-f",
            self.container_format,
            self.partial_path,
        ]
        return base_cmd

    def start(self, command: list[str] | None = None) -> None:
        if self._process is not None:
            raise RuntimeError("StreamingOpusEncoder already started")
        os.makedirs(os.path.dirname(self.partial_path), exist_ok=True)
        try:
            if os.path.exists(self.partial_path):
                os.unlink(self.partial_path)
        except OSError:
            pass
        if command is None:
            command = self._build_command()
        try:
            self._process = subprocess.Popen(
                command,
                stdin=subprocess.PIPE,
                stdout=subprocess.DEVNULL,
                stderr=subprocess.PIPE,
            )
        except Exception as exc:  # noqa: BLE001 - surface failure upstream
            self._error = exc
            raise

        self._thread = threading.Thread(target=self._pump, daemon=True)
        self._thread.start()

    def _pump(self) -> None:
        proc = self._process
        if proc is None:
            self._closed.set()
            return
        try:
            stdin = proc.stdin
            if stdin is None:
                raise RuntimeError("encoder stdin unavailable")
            while True:
                try:
                    chunk = self._queue.get(timeout=0.5)
                except queue.Empty:
                    if proc.poll() is not None:
                        break
                    continue

                if chunk is None:
                    self._queue.task_done()
                    break

                try:
                    stdin.write(chunk)
                    if hasattr(stdin, "flush"):
                        stdin.flush()
                    self._bytes_sent += len(chunk)
                except Exception as exc:  # noqa: BLE001 - propagate failure
                    self._error = exc
                    break
                finally:
                    self._queue.task_done()
        finally:
            try:
                if proc.stdin:
                    proc.stdin.close()
            except Exception:
                pass
            try:
                self._stderr = proc.stderr.read() if proc.stderr else None
            except Exception:
                self._stderr = None
            self._returncode = proc.wait()
            self._closed.set()

    def feed(self, chunk: bytes) -> bool:
        if not chunk or self._process is None:
            return False
        try:
            self._queue.put_nowait(bytes(chunk))
            return True
        except queue.Full:
            self._dropped += 1
            return False

    def close(self, *, timeout: float | None = None) -> StreamingEncoderResult:
        if self._process is None:
            return StreamingEncoderResult(
                partial_path=self.partial_path,
                success=False,
                returncode=None,
                error=self._error,
                stderr=None,
                bytes_sent=self._bytes_sent,
                dropped_chunks=self._dropped,
            )

        try:
            self._queue.put_nowait(None)
        except queue.Full:
            worker_alive = self._thread is not None and self._thread.is_alive()
            if worker_alive:
                try:
                    # Avoid hanging forever if the worker stopped draining.
                    block_timeout = timeout if timeout is not None else 1.0
                    self._queue.put(None, timeout=block_timeout)
                except queue.Full:
                    worker_alive = False
            if not worker_alive:
                drained = 0
                while True:
                    try:
                        self._queue.get_nowait()
                    except queue.Empty:
                        break
                    else:
                        self._queue.task_done()
                        drained += 1
                if drained:
                    self._dropped += drained
                try:
                    self._queue.put_nowait(None)
                except queue.Full:
                    pass

        if self._thread is not None:
            self._thread.join(timeout)

        if self._process and self._process.poll() is None:
            try:
                self._process.wait(timeout=timeout)
            except subprocess.TimeoutExpired:
                self._process.kill()
                self._returncode = self._process.wait()

        success = self._error is None and (self._returncode or 0) == 0
        stderr_text = None
        if self._stderr:
            try:
                stderr_text = self._stderr.decode("utf-8", errors="ignore")
            except Exception:
                stderr_text = None

        return StreamingEncoderResult(
            partial_path=self.partial_path,
            success=success,
            returncode=self._returncode,
            error=self._error,
            stderr=stderr_text,
            bytes_sent=self._bytes_sent,
            dropped_chunks=self._dropped,
        )


class LiveWaveformWriter:
    """Incrementally publishes waveform JSON for in-progress recordings."""

    def __init__(
        self,
        destination: str,
        *,
        bucket_count: int = LIVE_WAVEFORM_BUCKET_COUNT,
        update_interval: float = LIVE_WAVEFORM_UPDATE_INTERVAL,
        start_epoch: float | None = None,
        trigger_rms: int | None = None,
    ) -> None:
        if not destination:
            raise ValueError("destination is required for LiveWaveformWriter")
        self.destination = destination
        self.bucket_count = max(1, min(bucket_count, MAX_BUCKET_COUNT))
        self.update_interval = max(0.1, float(update_interval))
        self._frames: list[
            tuple[int, int, tuple[float, ...], tuple[int, ...]]
            | tuple[int, int, float, int]
        ] = []
        self._total_frames = 0
        self._total_samples = 0
        self._last_write = 0.0
        self._lock = threading.Lock()
        self._start_epoch = self._resolve_start_epoch(start_epoch)
        self._trigger_rms = self._sanitize_trigger_rms(trigger_rms)

    @staticmethod
    def _resolve_start_epoch(candidate: float | None) -> float:
        if candidate is None:
            return time.time()
        try:
            value = float(candidate)
        except (TypeError, ValueError):
            return time.time()
        if not math.isfinite(value) or value <= 0.0:
            return time.time()
        return value

    @staticmethod
    def _sanitize_trigger_rms(candidate: int | None) -> int | None:
        if candidate is None:
            return None
        try:
            value = int(candidate)
        except (TypeError, ValueError):
            return None
        if value < 0:
            return 0
        return value

    def add_frame(self, buf: bytes) -> None:
        if not buf:
            return
        samples = array.array("h")
        samples.frombytes(buf)
        if sys.byteorder != "little":
            samples.byteswap()
        sample_count = len(samples)
        if sample_count <= 0:
            return
        frame_min = 32767
        frame_max = -32768
        channel_count = CHANNELS if CHANNELS > 0 else 1
        channel_squares = [0.0] * channel_count
        channel_counts = [0] * channel_count
        for idx, sample in enumerate(samples):
            value = int(sample)
            if value < frame_min:
                frame_min = value
            if value > frame_max:
                frame_max = value
            channel_index = idx % channel_count
            channel_squares[channel_index] += float(value) * float(value)
            channel_counts[channel_index] += 1
        with self._lock:
            self._frames.append((frame_min, frame_max, tuple(channel_squares), tuple(channel_counts)))
            self._total_frames += 1
            self._total_samples += sample_count
            now = time.monotonic()
            if now - self._last_write >= self.update_interval:
                self._write_locked(now)

    def finalize(self) -> None:
        with self._lock:
            self._write_locked(time.monotonic())

    def clear(self) -> None:
        with self._lock:
            self._frames.clear()
            self._total_frames = 0
            self._total_samples = 0
            self._last_write = 0.0

    def _write_locked(self, timestamp: float) -> None:
        if self._total_frames <= 0 or self._total_samples <= 0:
            return
        payload = self._build_payload_locked(timestamp)
        dest_dir = os.path.dirname(self.destination)
        try:
            os.makedirs(dest_dir, exist_ok=True)
        except OSError:
            pass
        tmp_path = f"{self.destination}.tmp"
        try:
            with open(tmp_path, "w", encoding="utf-8") as handle:
                json.dump(payload, handle, ensure_ascii=False, separators=(",", ":"))
                handle.write("\n")
            os.replace(tmp_path, self.destination)
            self._last_write = timestamp
        except Exception:
            with contextlib.suppress(Exception):
                os.unlink(tmp_path)

    def _build_payload_locked(self, timestamp: float) -> dict[str, object]:
        frame_count = self._total_frames
        if frame_count <= 0:
            return {
                "version": 1,
                "channels": CHANNELS,
                "sample_rate": SAMPLE_RATE,
                "frame_count": 0,
                "duration_seconds": 0.0,
                "peak_scale": PEAK_SCALE,
                "peaks": [],
                "rms_values": [],
                "updated_epoch": time.time(),
                "start_epoch": self._start_epoch,
                "trigger_rms": self._trigger_rms,
            }

        bucket_count = max(1, min(self.bucket_count, frame_count))
        frames_per_bucket = frame_count / float(bucket_count)
        peaks = [0] * (bucket_count * 2)
        rms_values = [0] * bucket_count

        bucket_min = 32767
        bucket_max = -32768
<<<<<<< HEAD
        bucket_sq: list[float] = []
        bucket_samples: list[int] = []

        def ensure_capacity(count: int) -> None:
            if count <= 0:
                return
            while len(bucket_sq) < count:
                bucket_sq.append(0.0)
                bucket_samples.append(0)
=======
        channel_count = CHANNELS if CHANNELS > 0 else 1
        bucket_sq = [0.0] * channel_count
        bucket_samples = [0] * channel_count
>>>>>>> 555b67e0
        bucket_index = 0
        consumed_frames = 0.0
        next_threshold = frames_per_bucket
        bucket_frames = 0

        for frame_min, frame_max, channel_squares, channel_counts in self._frames:
            if bucket_index >= bucket_count:
                break
            if frame_min < bucket_min:
                bucket_min = frame_min
            if frame_max > bucket_max:
                bucket_max = frame_max

            if isinstance(channel_squares, (list, tuple)) and isinstance(channel_counts, (list, tuple)):
<<<<<<< HEAD
                limit = min(len(channel_squares), len(channel_counts))
                if limit <= 0:
                    ensure_capacity(1)
                    sq_total = 0.0
                    for value in channel_squares:
                        try:
                            sq_total += float(value)
                        except (TypeError, ValueError):
                            continue
                    bucket_sq[0] += sq_total
                    count_total = 0
                    for value in channel_counts:
                        try:
                            count_total += int(value)
                        except (TypeError, ValueError):
                            continue
                    bucket_samples[0] += count_total
                else:
                    ensure_capacity(limit)
                    for idx in range(limit):
                        square_val = 0.0
                        try:
                            square_val = float(channel_squares[idx])
                        except (TypeError, ValueError):
                            pass
                        count_val = 0
                        try:
                            count_val = int(channel_counts[idx])
                        except (TypeError, ValueError):
                            pass
                        bucket_sq[idx] += square_val
                        bucket_samples[idx] += count_val
=======
                limit = min(channel_count, len(channel_squares), len(channel_counts))
                for idx in range(limit):
                    bucket_sq[idx] += float(channel_squares[idx])
                    bucket_samples[idx] += int(channel_counts[idx])
>>>>>>> 555b67e0
            else:
                ensure_capacity(1)
                try:
                    bucket_sq[0] += float(channel_squares)
                except (TypeError, ValueError):
                    pass
                if isinstance(channel_counts, (list, tuple)):
                    if channel_counts:
                        try:
                            bucket_samples[0] += int(channel_counts[0])
                        except (TypeError, ValueError):
                            pass
                else:
                    try:
                        bucket_samples[0] += int(channel_counts)
                    except (TypeError, ValueError):
                        pass

            consumed_frames += 1.0
            bucket_frames += 1

            if consumed_frames >= next_threshold or bucket_index == bucket_count - 1:
                peaks[bucket_index * 2] = max(-32768, min(32767, bucket_min))
                peaks[bucket_index * 2 + 1] = max(-32768, min(32767, bucket_max))
                combined_samples = sum(bucket_samples)
<<<<<<< HEAD
                combined_sq = sum(bucket_sq)
                if combined_samples <= 0 and combined_sq > 0.0:
                    approx_frames = max(1, bucket_frames)
                    combined_samples = max(1, FRAME_SAMPLES * approx_frames)
                combined_rms = 0.0
                if combined_samples > 0 and combined_sq > 0.0:
                    combined_rms = math.sqrt(combined_sq / float(combined_samples))
                channel_rms = [
                    math.sqrt(bucket_sq[idx] / float(bucket_samples[idx]))
                    for idx in range(len(bucket_sq))
=======
                combined_rms = 0.0
                if combined_samples > 0:
                    combined_sq = sum(bucket_sq)
                    if combined_sq > 0.0:
                        combined_rms = math.sqrt(combined_sq / float(combined_samples))
                channel_rms = [
                    math.sqrt(bucket_sq[idx] / float(bucket_samples[idx]))
                    for idx in range(channel_count)
>>>>>>> 555b67e0
                    if bucket_samples[idx] > 0 and bucket_sq[idx] > 0.0
                ]
                if channel_rms:
                    effective = max(max(channel_rms), combined_rms)
                else:
                    effective = combined_rms
                if effective > 0.0:
                    rms_val = int(round(effective))
                else:
                    rms_val = 0
                rms_values[bucket_index] = max(0, min(PEAK_SCALE, rms_val))
                bucket_index += 1
                bucket_min = 32767
                bucket_max = -32768
<<<<<<< HEAD
                bucket_frames = 0
                if bucket_sq:
                    for idx in range(len(bucket_sq)):
                        bucket_sq[idx] = 0.0
                        bucket_samples[idx] = 0
=======
                bucket_sq = [0.0] * channel_count
                bucket_samples = [0] * channel_count
>>>>>>> 555b67e0
                next_threshold = frames_per_bucket * (bucket_index + 1)

        duration_seconds = frame_count * (FRAME_MS / 1000.0)
        payload = {
            "version": 1,
            "channels": CHANNELS,
            "sample_rate": SAMPLE_RATE,
            "frame_count": frame_count,
            "sample_count": self._total_samples,
            "duration_seconds": duration_seconds,
            "peak_scale": PEAK_SCALE,
            "peaks": peaks,
            "rms_values": rms_values,
            "start_epoch": self._start_epoch,
            "updated_epoch": time.time(),
            "trigger_rms": self._trigger_rms,
        }
        return payload

# ---------- Async encoder worker ----------
ENCODE_QUEUE: queue.Queue = queue.Queue(maxsize=MAX_PENDING_ENCODE_JOBS)
_DEFERRED_ENCODE_JOBS: collections.deque[tuple[object, ...]] = collections.deque()
_DEFERRED_LOCK = threading.Lock()
_DEFERRED_EVENT = threading.Event()
_ENCODE_WORKERS: list['_EncoderWorker'] = []
_ENCODE_DISPATCHER: threading.Thread | None = None
_ENCODE_LOCK = threading.Lock()
SHUTDOWN_ENCODE_START_TIMEOUT = 5.0


def _encode_dispatcher_main() -> None:
    while True:
        _DEFERRED_EVENT.wait()
        while True:
            with _DEFERRED_LOCK:
                if not _DEFERRED_ENCODE_JOBS:
                    _DEFERRED_EVENT.clear()
                    break
                payload = _DEFERRED_ENCODE_JOBS.popleft()
            job_id = None
            if isinstance(payload, tuple) and payload:
                candidate = payload[0]
                if isinstance(candidate, int):
                    job_id = candidate
            while True:
                try:
                    ENCODE_QUEUE.put(payload, timeout=1.0)
                except queue.Full:
                    if not _DEFERRED_EVENT.wait(timeout=0.5):
                        continue
                else:
                    if job_id is not None:
                        ENCODING_STATUS.update_pending_state(job_id, "queued")
                    break


def _defer_encode_payload(payload: tuple[object, ...]) -> None:
    with _DEFERRED_LOCK:
        _DEFERRED_ENCODE_JOBS.append(payload)
    _DEFERRED_EVENT.set()


def _try_submit_encode_payload(payload: tuple[object, ...]) -> bool:
    if MAX_PENDING_ENCODE_JOBS <= 0:
        ENCODE_QUEUE.put(payload)
        return True
    try:
        ENCODE_QUEUE.put_nowait(payload)
        return True
    except queue.Full:
        return False


def _append_recordings_event(event_type: str, payload: dict[str, object]) -> None:
    try:
        base_dir = Path(TMP_DIR)
    except Exception:
        return

    spool_dir = base_dir / RECORDINGS_EVENT_SPOOL_DIRNAME
    try:
        spool_dir.mkdir(parents=True, exist_ok=True)
    except OSError:
        return

    timestamp = time.time()
    identifier = f"{timestamp:.6f}-{uuid.uuid4().hex}"
    final_path = spool_dir / f"{identifier}.json"
    tmp_path = spool_dir / f".{identifier}.tmp"
    record = {"type": event_type, "payload": payload, "timestamp": timestamp}

    try:
        with open(tmp_path, "w", encoding="utf-8") as handle:
            json.dump(record, handle)
            handle.write("\n")
        os.replace(tmp_path, final_path)
    except Exception:
        try:
            os.unlink(tmp_path)
        except Exception:
            pass


def _publish_recordings_event(payload: dict[str, object]) -> None:
    event_type = "recordings_changed"
    event_id: str | None = None
    try:
        event_id = dashboard_events.publish(event_type, payload)
    except Exception:
        event_id = None

    if event_id:
        return

    _append_recordings_event(event_type, payload)


class EncodingStatus:
    def __init__(self) -> None:
        self._lock = threading.Lock()
        self._cond = threading.Condition(self._lock)
        self._pending: collections.deque[dict[str, object]] = collections.deque()
        self._active: dict[int, dict[str, object]] = {}
        self._next_id = 1
        self._listeners: list[Callable[[dict[str, object] | None], None]] = []
        self._completion_callbacks: dict[int, list[Callable[[], None]]] = {}

    def register_listener(self, callback: Callable[[dict[str, object] | None], None]) -> None:
        with self._lock:
            self._listeners.append(callback)
        try:
            callback(self.snapshot())
        except Exception:
            pass

    def snapshot(self) -> dict[str, object] | None:
        with self._lock:
            active_items = [dict(entry) for entry in self._active.values()]
            pending = [dict(entry) for entry in self._pending]
        pending_payload = [
            {
                "id": entry.get("id"),
                "base_name": entry.get("base_name", ""),
                "queued_at": entry.get("queued_at"),
                "source": entry.get("source"),
                "status": "pending",
                "queue_state": entry.get("queue_state", "queued"),
            }
            for entry in pending
        ]
        active_payload = [
            {
                "id": entry.get("id"),
                "base_name": entry.get("base_name", ""),
                "queued_at": entry.get("queued_at"),
                "started_at": entry.get("started_at"),
                "source": entry.get("source"),
                "status": "active",
                "queue_state": "active",
            }
            for entry in sorted(
                active_items,
                key=lambda item: (
                    item.get("started_at")
                    or item.get("queued_at")
                    or item.get("id")
                    or 0
                ),
            )
        ]
        if not pending_payload and not active_payload:
            return None
        return {"pending": pending_payload, "active": active_payload}

    def _notify(self) -> None:
        snapshot = self.snapshot()
        with self._lock:
            listeners = list(self._listeners)
        for callback in listeners:
            try:
                callback(snapshot)
            except Exception:
                pass

    def enqueue(
        self,
        base_name: str,
        *,
        source: str = "live",
        queue_state: str = "queued",
    ) -> int:
        with self._cond:
            job_id = self._next_id
            self._next_id += 1
            self._pending.append(
                {
                    "id": job_id,
                    "base_name": base_name,
                    "queued_at": time.time(),
                    "source": source,
                    "queue_state": queue_state,
                }
            )
            self._cond.notify_all()
        self._notify()
        return job_id

    def update_pending_state(self, job_id: int, state: str) -> None:
        updated = False
        with self._cond:
            for entry in self._pending:
                if entry.get("id") == job_id:
                    entry["queue_state"] = state
                    updated = True
                    self._cond.notify_all()
                    break
        if updated:
            self._notify()

    def register_completion_callback(self, job_id: int, callback: Callable[[], None]) -> None:
        if not callable(callback):
            return
        call_immediately = False
        with self._cond:
            active = job_id in self._active
            pending = any(entry.get("id") == job_id for entry in self._pending)
            if not active and not pending:
                call_immediately = True
            else:
                callbacks = self._completion_callbacks.setdefault(job_id, [])
                callbacks.append(callback)
        if call_immediately:
            try:
                callback()
            except Exception:
                pass

    def mark_started(self, job_id: int, base_name: str) -> None:
        with self._cond:
            job = None
            for entry in list(self._pending):
                if entry.get("id") == job_id:
                    job = entry
                    self._pending.remove(entry)
                    break
            if job is None:
                job = {
                    "id": job_id,
                    "base_name": base_name,
                    "queued_at": time.time(),
                    "source": "unknown",
                }
            else:
                job["base_name"] = base_name
                if "source" not in job or not isinstance(job.get("source"), str):
                    job["source"] = "unknown"
            job["queue_state"] = "active"
            job["started_at"] = time.time()
            self._active[job_id] = job
            self._cond.notify_all()
        self._notify()

    def mark_finished(self, job_id: int) -> None:
        callbacks: list[Callable[[], None]] | None = None
        with self._cond:
            self._active.pop(job_id, None)
            if job_id in self._completion_callbacks:
                callbacks = self._completion_callbacks.pop(job_id, None)
            self._cond.notify_all()
        self._notify()
        if callbacks:
            for callback in list(callbacks):
                try:
                    callback()
                except Exception:
                    pass

    def wait_for_start(self, job_id: int, timeout: float | None = None) -> bool:
        deadline: float | None = None
        if timeout is not None:
            deadline = time.monotonic() + timeout

        with self._cond:
            while True:
                if job_id in self._active:
                    return True

                if not any(entry.get("id") == job_id for entry in self._pending):
                    return True

                if timeout is None:
                    self._cond.wait()
                    continue

                assert deadline is not None
                remaining = deadline - time.monotonic()
                if remaining <= 0:
                    return False
                self._cond.wait(remaining)

    def wait_for_finish(self, job_id: int, timeout: float | None = None) -> bool:
        deadline: float | None = None
        if timeout is not None:
            deadline = time.monotonic() + timeout

        with self._cond:
            while True:
                active_match = job_id in self._active
                pending_match = any(entry.get("id") == job_id for entry in self._pending)
                if not active_match and not pending_match:
                    return True

                if timeout is None:
                    self._cond.wait()
                    continue

                assert deadline is not None
                remaining = deadline - time.monotonic()
                if remaining <= 0:
                    return False
                self._cond.wait(remaining)

    def wait_for_all(self, timeout: float | None = None) -> bool:
        """Wait until all pending and active jobs have finished."""

        deadline: float | None = None
        if timeout is not None:
            deadline = time.monotonic() + timeout

        with self._cond:
            while True:
                if not self._active and not self._pending:
                    return True

                if timeout is None:
                    self._cond.wait()
                    continue

                assert deadline is not None
                remaining = deadline - time.monotonic()
                if remaining <= 0:
                    return False
                self._cond.wait(remaining)


ENCODING_STATUS = EncodingStatus()


class _EncoderWorker(threading.Thread):
    def __init__(self, job_queue: queue.Queue):
        super().__init__(daemon=True)
        self.q = job_queue

    def _wait_for_cpu(self) -> None:
        if PARALLEL_OFFLINE_LOAD_THRESHOLD <= 0.0:
            return
        while True:
            normalized = _normalized_load()
            if normalized is None or normalized <= PARALLEL_OFFLINE_LOAD_THRESHOLD:
                return
            time.sleep(PARALLEL_OFFLINE_CHECK_INTERVAL)

    def run(self):
        while True:
            item = self.q.get()
            try:
                if item is None:
                    return

                job_id: int | None
                wav_path: str
                base_name: str
                existing_opus: str | None = None
                manual_recording = False
                target_day: str | None = None
                if isinstance(item, tuple) and len(item) >= 6:
                    job_id, wav_path, base_name, existing_opus, manual_flag, target_day = item[:6]
                    manual_recording = bool(manual_flag)
                    target_day = str(target_day) if target_day else None
                elif isinstance(item, tuple) and len(item) >= 5:
                    job_id, wav_path, base_name, existing_opus, manual_flag = item[:5]
                    manual_recording = bool(manual_flag)
                elif isinstance(item, tuple) and len(item) == 4:
                    job_id, wav_path, base_name, existing_opus = item
                elif isinstance(item, tuple) and len(item) == 3:
                    job_id, wav_path, base_name = item
                else:
                    job_id = None
                    if isinstance(item, tuple):
                        wav_path = item[0]
                        base_name = item[1]
                        if len(item) >= 3:
                            existing_opus = item[2]
                        if len(item) >= 4:
                            manual_recording = bool(item[3])
                        if len(item) >= 5:
                            candidate_day = item[4]
                            target_day = str(candidate_day) if candidate_day else None
                    else:
                        wav_path, base_name = item  # type: ignore[assignment]
                if job_id is not None:
                    ENCODING_STATUS.mark_started(job_id, base_name)
                self._wait_for_cpu()
                cmd = [ENCODER, wav_path, base_name]
                if existing_opus:
                    cmd.append(existing_opus)
                env = os.environ.copy()
                if manual_recording:
                    env["DENOISE"] = "0"
                env.setdefault("STREAMING_CONTAINER_FORMAT", STREAMING_CONTAINER_FORMAT)
                env.setdefault("STREAMING_EXTENSION", STREAMING_EXTENSION)
                env.setdefault("ENCODER_MIN_CLIP_SECONDS", str(MIN_CLIP_SECONDS))
                if target_day:
                    day_component = target_day.strip()
                    if len(day_component) == 8 and day_component.isdigit():
                        env["ENCODER_TARGET_DAY"] = day_component
                preexec: Callable[[], None] | None = None
                if os.name == "posix":
                    preexec = _set_single_core_affinity
                try:
                    subprocess.run(
                        cmd,
                        capture_output=True,
                        text=True,
                        check=True,
                        env=env,
                        preexec_fn=preexec,
                    )
                except subprocess.CalledProcessError as exc:
                    print(f"[encoder] FAIL {exc.returncode}", flush=True)
                    if exc.stdout:
                        print(exc.stdout, flush=True)
                    if exc.stderr:
                        print(exc.stderr, flush=True)
                except Exception as exc:  # noqa: BLE001 - log and continue
                    print(f"[encoder] unexpected error: {exc!r}", flush=True)
                finally:
                    if job_id is not None:
                        ENCODING_STATUS.mark_finished(job_id)
            finally:
                self.q.task_done()


def _ensure_encoder_worker() -> None:
    global _ENCODE_WORKERS, _ENCODE_DISPATCHER
    with _ENCODE_LOCK:
        alive = []
        for worker in _ENCODE_WORKERS:
            if worker.is_alive():
                alive.append(worker)
        _ENCODE_WORKERS = alive
        needed = max(0, PARALLEL_OFFLINE_MAX_WORKERS - len(_ENCODE_WORKERS))
        for _ in range(needed):
            worker = _EncoderWorker(ENCODE_QUEUE)
            worker.start()
            _ENCODE_WORKERS.append(worker)
        if _ENCODE_DISPATCHER is None or not _ENCODE_DISPATCHER.is_alive():
            dispatcher = threading.Thread(
                target=_encode_dispatcher_main,
                name="encode-dispatcher",
                daemon=True,
            )
            dispatcher.start()
            _ENCODE_DISPATCHER = dispatcher


def _enqueue_encode_job(
    tmp_wav_path: str,
    base_name: str,
    *,
    source: str = "live",
    existing_opus_path: str | None = None,
    manual_recording: bool = False,
    target_day: str | None = None,
) -> int | None:
    if not tmp_wav_path or not base_name:
        return None
    _ensure_encoder_worker()
    job_id = ENCODING_STATUS.enqueue(base_name, source=source, queue_state="queued")
    day_component: str | None = None
    if target_day:
        candidate = target_day.strip()
        if len(candidate) == 8 and candidate.isdigit():
            day_component = candidate

    payload = (
        job_id,
        tmp_wav_path,
        base_name,
        existing_opus_path,
        bool(manual_recording),
    )
    if day_component:
        payload += (day_component,)
    if _try_submit_encode_payload(payload):
        print(f"[segmenter] queued encode job for {base_name}", flush=True)
        return job_id

    ENCODING_STATUS.update_pending_state(job_id, "deferred")
    _defer_encode_payload(payload)
    with _DEFERRED_LOCK:
        deferred_count = len(_DEFERRED_ENCODE_JOBS)
    pending_count = ENCODE_QUEUE.qsize()
    print(
        f"[segmenter] encode queue full; deferred job for {base_name} "
        f"(pending={pending_count}, deferred={deferred_count})",
        flush=True,
    )
    return job_id


def _relative_recordings_path(path: str | os.PathLike[str]) -> str | None:
    try:
        recordings_root = Path(REC_DIR)
    except Exception:
        return None

    candidate = Path(path)
    try:
        resolved = recordings_root.resolve()
    except Exception:
        resolved = recordings_root

    try:
        return candidate.resolve().relative_to(resolved).as_posix()
    except Exception:
        try:
            return candidate.relative_to(recordings_root).as_posix()
        except Exception:
            return None


def _schedule_recordings_refresh(
    job_id: int | None,
    *,
    final_path: str | None,
    base_name: str,
    day: str | None,
    manual: bool,
    source: str | None,
) -> None:
    if job_id is None:
        return

    def _publish_refresh() -> None:
        payload: dict[str, object] = {
            "reason": "encode_completed",
            "base_name": base_name,
            "manual": bool(manual),
            "updated_at": time.time(),
        }
        if day:
            payload["day"] = day
        if source:
            payload["source"] = source

        if final_path:
            path_obj = Path(final_path)
            rel_path = _relative_recordings_path(path_obj)
            exists = path_obj.exists()
            if rel_path and exists:
                payload["paths"] = [rel_path]
            if not exists:
                payload["missing"] = True

        _publish_recordings_event(payload)

    ENCODING_STATUS.register_completion_callback(job_id, _publish_refresh)


class AdaptiveRmsController:
    _NORM = 32768.0

    def __init__(
        self,
        *,
        frame_ms: int,
        initial_linear_threshold: int,
        cfg_section: dict[str, object] | None,
        debug: bool = True, # noqa: for future implementation
    ) -> None:
        section = cfg_section or {}
        self.enabled = bool(section.get("enabled", False))

        min_candidates: list[float] = []
        static_norm = max(0.0, min(initial_linear_threshold / self._NORM, 1.0))
        min_candidates.append(static_norm)

        raw_min_thresh = section.get("min_thresh")
        try:
            if isinstance(raw_min_thresh, (int, float)) and not isinstance(raw_min_thresh, bool):
                min_candidates.append(max(0.0, min(float(raw_min_thresh), 1.0)))
        except (TypeError, ValueError):
            pass

        raw_min_rms = section.get("min_rms")
        if isinstance(raw_min_rms, (int, float)) and not isinstance(raw_min_rms, bool):
            if math.isfinite(float(raw_min_rms)):
                candidate = int(round(float(raw_min_rms)))
                if candidate > 0:
                    min_candidates.append(min(1.0, candidate / self._NORM))

        self.min_thresh_norm = min(1.0, max(min_candidates) if min_candidates else 0.0)
        try:
            raw_max = float(section.get("max_thresh", 1.0))
        except (TypeError, ValueError):
            raw_max = 1.0
        self.max_thresh_norm = min(1.0, max(self.min_thresh_norm, raw_max))
        self._max_threshold_linear: int | None = None
        max_rms_raw = section.get("max_rms")
        if isinstance(max_rms_raw, (int, float)) and not isinstance(max_rms_raw, bool):
            if math.isfinite(float(max_rms_raw)):
                candidate = int(round(float(max_rms_raw)))
                if candidate > 0:
                    self._max_threshold_linear = candidate
                    linear_norm = min(1.0, candidate / self._NORM)
                    self.max_thresh_norm = min(
                        self.max_thresh_norm,
                        max(self.min_thresh_norm, linear_norm),
                    )
        self.margin = max(0.0, float(section.get("margin", 1.2)))
        self.update_interval = max(0.1, float(section.get("update_interval_sec", 5.0)))
        default_voiced_hold = max(self.update_interval, 6.0)
        try:
            raw_hold = float(section.get("voiced_hold_sec", default_voiced_hold))
        except (TypeError, ValueError):
            raw_hold = default_voiced_hold
        self.voiced_hold_sec = max(0.0, raw_hold)
        self.hysteresis_tolerance = max(0.0, float(section.get("hysteresis_tolerance", 0.1)))
        self.release_percentile = min(1.0, max(0.01, float(section.get("release_percentile", 0.5))))
        window_sec = max(0.1, float(section.get("window_sec", 10.0)))
        window_frames = max(1, int(round((window_sec * 1000.0) / frame_ms)))
        self._buffer: collections.deque[float] = collections.deque(maxlen=window_frames)
        self._last_update = time.monotonic()
        self._last_buffer_extend = self._last_update
        self._voiced_fallback_active = False
        self._voiced_fallback_logged = False
        self._last_p95: float | None = None
        self._last_candidate: float | None = None
        self._last_release: float | None = None
        self._last_observation: AdaptiveRmsObservation | None = None
        initial_norm = max(0.0, min(initial_linear_threshold / self._NORM, 1.0))
        if self.enabled:
            initial_norm = min(self.max_thresh_norm, initial_norm)
            initial_norm = max(self.min_thresh_norm, initial_norm)
        self._current_norm = initial_norm
        self.debug = bool(debug)

    @property
    def threshold_linear(self) -> int:
        if not self.enabled:
            return int(self._current_norm * self._NORM)
        value = int(round(self._current_norm * self._NORM))
        if self._max_threshold_linear is not None:
            return min(value, self._max_threshold_linear)
        return value

    @property
    def max_threshold_linear(self) -> int | None:
        if self._max_threshold_linear is not None:
            return self._max_threshold_linear
        if self.max_thresh_norm >= 1.0:
            return None
        return int(round(self.max_thresh_norm * self._NORM))

    @property
    def threshold_norm(self) -> float:
        return self._current_norm

    @property
    def last_p95(self) -> float | None:
        return self._last_p95

    @property
    def last_candidate(self) -> float | None:
        return self._last_candidate

    @property
    def last_release(self) -> float | None:
        return self._last_release

    def pop_observation(self) -> AdaptiveRmsObservation | None:
        observation, self._last_observation = self._last_observation, None
        return observation

    def observe(self, rms_value: int, voiced: bool, *, capturing: bool = False) -> bool:
        if not self.enabled:
            self._last_observation = None
            return False

        norm = max(0.0, min(rms_value / self._NORM, 1.0))
        now = time.monotonic()

        if not capturing:
            self._voiced_fallback_active = False
            self._voiced_fallback_logged = False

        if not voiced:
            self._buffer.append(norm)
            self._last_buffer_extend = now
            self._voiced_fallback_active = False
            self._voiced_fallback_logged = False
        elif capturing:
            allow_fallback = False
            if self.voiced_hold_sec == 0.0:
                allow_fallback = True
            elif (now - self._last_buffer_extend) >= self.voiced_hold_sec:
                allow_fallback = True
            elif self._voiced_fallback_active:
                allow_fallback = True

            if allow_fallback:
                if not self._voiced_fallback_active:
                    self._voiced_fallback_active = True
                    if self.voiced_hold_sec > 0.0 and not self._voiced_fallback_logged:
                        gap = max(0.0, now - self._last_buffer_extend)
                        print(
                            "[segmenter] adaptive RMS enabling voiced fallback after "
                            f"{gap:.1f}s without background samples",
                            flush=True,
                        )
                        self._voiced_fallback_logged = True
                self._buffer.append(norm)
                self._last_buffer_extend = now

        if (now - self._last_update) < self.update_interval:
            self._last_observation = None
            return False

        if not self._buffer:
            self._last_observation = None
            return False

        self._last_update = now
        ordered = sorted(self._buffer)
        idx = max(0, int(math.ceil(0.95 * len(ordered)) - 1))
        p95 = ordered[idx]
        candidate_raise = min(self.max_thresh_norm, max(self.min_thresh_norm, p95 * self.margin))
        rel_idx = max(0, int(math.ceil(self.release_percentile * len(ordered)) - 1))
        release_val = ordered[rel_idx]
        candidate_release = min(
            self.max_thresh_norm,
            max(self.min_thresh_norm, release_val * self.margin),
        )
        if (
            # Require both gates to move upward before raising the threshold.
            # This avoids ping-ponging when the long-tail release sample still
            # recommends holding steady.
            candidate_raise > self._current_norm
            and candidate_release > self._current_norm
        ):
            candidate = candidate_raise
        elif candidate_release < self._current_norm:
            candidate = candidate_release
        else:
            candidate = self._current_norm
        self._last_p95 = p95
        self._last_candidate = candidate
        self._last_release = release_val

        previous_norm = self._current_norm
        if self._current_norm <= 0.0:
            should_update = True
        else:
            delta = abs(candidate - self._current_norm)
            should_update = (delta / self._current_norm) >= self.hysteresis_tolerance

        if should_update:
            self._current_norm = min(candidate, self.max_thresh_norm)
        final_threshold = int(round(self._current_norm * self._NORM))
        previous_threshold = int(round(previous_norm * self._NORM))
        candidate_threshold = int(round(candidate * self._NORM))
        if self._max_threshold_linear is not None:
            final_threshold = min(final_threshold, self._max_threshold_linear)
            previous_threshold = min(previous_threshold, self._max_threshold_linear)
            candidate_threshold = min(candidate_threshold, self._max_threshold_linear)
        self._last_observation = AdaptiveRmsObservation(
            timestamp=time.time(),
            updated=bool(should_update),
            threshold_linear=final_threshold,
            previous_threshold_linear=previous_threshold,
            candidate_threshold_linear=candidate_threshold,
            p95_norm=p95,
            release_norm=release_val,
            buffer_size=len(self._buffer),
            rms_value=int(rms_value),
            voiced=bool(voiced),
        )
        return should_update


class TimelineRecorder:
    event_counters = collections.defaultdict(int)

    def __init__(
        self,
        ingest_hint: Optional[RecorderIngestHint] = None,
        *,
        status_mode: str = "live",
        recording_source: str = "live",
    ):
        self.prebuf = collections.deque(maxlen=PRE_PAD_FRAMES)
        self.active = False
        self.post_count = 0

        self.recent_active = collections.deque(maxlen=KEEP_WINDOW)
        self.consec_active = 0
        self.consec_inactive = 0

        self.last_log = time.monotonic()

        # Rolling debug stats (approx. last 1s worth of frames)
        self._dbg_win = max(1, 1000 // FRAME_MS)
        self._dbg_rms = collections.deque(maxlen=self._dbg_win)
        self._dbg_voiced = collections.deque(maxlen=self._dbg_win)

        self.audio_q: queue.Queue = queue.Queue(maxsize=MAX_QUEUE_FRAMES)
        self.done_q: queue.Queue = queue.Queue(maxsize=2)
        self.writer = _WriterWorker(self.audio_q, self.done_q, FLUSH_THRESHOLD)
        self.writer.start()

        self._streaming_enabled = STREAMING_ENCODE_ENABLED
        self._streaming_encoder: StreamingOpusEncoder | None = None
        self._streaming_day_dir: str | None = None

        self._parallel_encode_allowed = bool(
            PARALLEL_ENCODE_ENABLED and not self._streaming_enabled
        )
        self._parallel_encoder: StreamingOpusEncoder | None = None
        self._parallel_partial_path: str | None = None
        self._parallel_encoder_started_at: float | None = None
        self._parallel_encoder_drops: int = 0
        self._parallel_last_check: float = 0.0
        self._parallel_day_dir: str | None = None

        self._autosplit_limit_seconds = _AUTOSPLIT_LIMIT_SECONDS
        self._autosplit_limit_frames = _AUTOSPLIT_LIMIT_FRAMES

        self._live_waveform: LiveWaveformWriter | None = None
        self._live_waveform_path: str | None = None
        self._live_waveform_rel_path: str | None = None

        self._adaptive = AdaptiveRmsController(
            frame_ms=FRAME_MS,
            initial_linear_threshold=STATIC_RMS_THRESH,
            cfg_section=cfg.get("adaptive_rms"),
            debug=DEBUG_VERBOSE,
        )

        self.base_name: str | None = None
        self.tmp_wav_path: str | None = None
        self.event_timestamp: str | None = None
        self.event_counter: int | None = None
        self.trigger_rms: int | None = None
        self.writer_queue_drops = 0
        self.streaming_queue_drops = 0

        self.frames_written = 0
        self.sum_rms = 0
        self.saw_voiced = False
        self.saw_loud = False

        self._ingest_hint: Optional[RecorderIngestHint] = ingest_hint
        self._ingest_hint_used = False
        self._encode_jobs: list[int] = []
        self._manual_split_requested = False
        self._manual_recording = False
        self._event_manual_recording = False
        self._manual_motion_released = False
        self._auto_recording_enabled = True
        self._motion_override_enabled = bool(AUTO_RECORD_MOTION_OVERRIDE)
        self._motion_override_event_active = False

        self.status_path = os.path.join(TMP_DIR, "segmenter_status.json")
        self._status_cache: dict[str, object] | None = None
        self._status_lock = threading.Lock()
        self._encoding_status: dict[str, object] | None = None
        normalized_mode = status_mode.strip().lower() if isinstance(status_mode, str) else "live"
        if normalized_mode not in {"live", "ingest"}:
            raise ValueError("status_mode must be 'live' or 'ingest'")
        self._status_mode = normalized_mode
        normalized_source = (
            recording_source.strip().lower()
            if isinstance(recording_source, str)
            else "live"
        )
        self._recording_source = normalized_source or "live"
        if self._status_mode == "ingest":
            self._load_status_cache_from_disk()
        ENCODING_STATUS.register_listener(self._handle_encoding_status_change)
        self.event_started_epoch: float | None = None
        self.event_day: str | None = None
        self._metrics_interval = 0.5
        self._last_metrics_update = 0.0
        self._last_metrics_value: int | None = None
        self._last_metrics_threshold: int | None = None
        self._filter_chain_samples: collections.deque[float] = collections.deque(
            maxlen=max(1, FILTER_CHAIN_METRICS_WINDOW)
        )
        self._filter_avg_ms: float = 0.0
        self._filter_peak_ms: float = 0.0
        self._filter_last_log_ts: float = 0.0
        self._motion_state_path = os.path.join(TMP_DIR, MOTION_STATE_FILENAME)
        self._motion_watcher = MotionStateWatcher(self._motion_state_path)
        motion_state = self._motion_watcher.state
        self._motion_forced_active = bool(motion_state.active)
        self._motion_active_since: float | None = (
            motion_state.active_since if motion_state.active else None
        )
        self._motion_pending_start = bool(self._motion_forced_active)
        self._motion_sequence = motion_state.sequence
        self._current_motion_event_start: float | None = (
            motion_state.active_since if motion_state.active else None
        )
        self._current_motion_event_end: float | None = None
        self._motion_event_segments: list[dict[str, float | None]] = []
        if self._current_motion_event_start is not None:
            try:
                initial_start = float(self._current_motion_event_start)
            except (TypeError, ValueError):
                initial_start = None
            if initial_start is not None:
                self._motion_event_segments.append(
                    {"start": initial_start, "end": None}
                )
        self._motion_release_padding_seconds = float(MOTION_RELEASE_PADDING_SECONDS)
        self._motion_release_deadline: float | None = None
        self._motion_padding_started_at: float | None = None
        if self._motion_pending_start and START_CONSECUTIVE > 0:
            self.consec_active = max(self.consec_active, START_CONSECUTIVE - 1)
            self.consec_inactive = 0
        if self._status_mode == "live":
            self._update_capture_status(
                False,
                reason="idle",
                extra={
                    "service_running": True,
                    "current_rms": 0,
                    "event_duration_seconds": None,
                    "event_size_bytes": None,
                    "partial_recording_path": None,
                    "streaming_container_format": None,
                    "manual_recording": False,
                    "auto_recording_enabled": bool(self._auto_recording_enabled),
                    "auto_record_motion_override": bool(self._motion_override_enabled),
                    **self._motion_status_extra(),
                },
            )

    def _load_status_cache_from_disk(self) -> None:
        if not self.status_path:
            return
        try:
            with open(self.status_path, "r", encoding="utf-8") as handle:
                data = json.load(handle)
        except (FileNotFoundError, json.JSONDecodeError, OSError):
            return
        if isinstance(data, dict):
            self._status_cache = data

    def _update_capture_status(
        self,
        capturing: bool,
        *,
        event: dict | None = None,
        last_event: dict | None = None,
        reason: str | None = None,
        extra: dict[str, object] | None = None,
    ) -> None:
        with self._status_lock:
            if self._status_mode == "ingest" and self._status_cache is None:
                self._load_status_cache_from_disk()
            payload: dict[str, object] = {}
            if isinstance(self._status_cache, dict):
                payload.update(self._status_cache)

            effective_capturing = bool(capturing)
            if self._status_mode == "ingest":
                effective_capturing = bool(payload.get("capturing", False))

            payload["capturing"] = effective_capturing
            payload["updated_at"] = time.time()
            if self._status_mode == "live":
                payload["adaptive_rms_threshold"] = int(self._adaptive.threshold_linear)
            elif "adaptive_rms_threshold" not in payload:
                payload["adaptive_rms_threshold"] = int(self._adaptive.threshold_linear)
            payload["adaptive_rms_enabled"] = bool(self._adaptive.enabled)
            payload["manual_recording"] = bool(getattr(self, "_manual_recording", False))
            payload["auto_recording_enabled"] = bool(
                getattr(self, "_auto_recording_enabled", True)
            )
            payload["auto_record_motion_override"] = bool(
                getattr(self, "_motion_override_enabled", False)
            )
            autosplit_seconds = getattr(self, "_autosplit_limit_seconds", None)
            if autosplit_seconds and autosplit_seconds > 0:
                payload["autosplit_config_seconds"] = float(autosplit_seconds)
            else:
                payload.pop("autosplit_config_seconds", None)

            if self._status_mode == "live":
                if effective_capturing and event:
                    payload["event"] = event
                    payload.pop("last_event", None)
                if not effective_capturing and last_event:
                    payload["last_event"] = last_event
                if not effective_capturing and "event" in payload:
                    payload.pop("event", None)
                if reason:
                    payload["last_stop_reason"] = reason
            if self._encoding_status:
                payload["encoding"] = self._encoding_status
            else:
                payload.pop("encoding", None)

            compare_keys = (
                "capturing",
                "event",
                "last_event",
                "last_stop_reason",
                "adaptive_rms_threshold",
                "current_rms",
                "adaptive_rms_enabled",
                "service_running",
                "event_duration_seconds",
                "event_size_bytes",
                "partial_recording_path",
                "streaming_container_format",
                "partial_waveform_path",
                "partial_waveform_rel_path",
                "encoding",
                "manual_recording",
                "auto_recording_enabled",
                "auto_record_motion_override",
                "autosplit_config_seconds",
            )
            if extra and self._status_mode == "live":
                for key, value in extra.items():
                    if value is None:
                        payload.pop(key, None)
                    else:
                        payload[key] = value
            if self._status_cache is not None:
                previous = {key: self._status_cache.get(key) for key in compare_keys}
                current = {key: payload.get(key) for key in compare_keys}
                if previous == current:
                    self._status_cache = payload
                    return

            self._status_cache = payload
            tmp_path = f"{self.status_path}.tmp"
            try:
                os.makedirs(os.path.dirname(self.status_path), exist_ok=True)
                with open(tmp_path, "w", encoding="utf-8") as handle:
                    json.dump(payload, handle)
                    handle.write("\n")
                os.replace(tmp_path, self.status_path)
                dashboard_events.publish("capture_status", payload)
            except Exception as exc:  # pragma: no cover - diagnostics only in DEV builds
                try:
                    os.unlink(tmp_path)
                except Exception:
                    pass
                if DEBUG_VERBOSE:
                    print(f"[segmenter] WARN: failed to write capture status: {exc!r}", flush=True)

    def _handle_encoding_status_change(self, snapshot: dict[str, object] | None) -> None:
        with self._status_lock:
            self._encoding_status = snapshot if snapshot else None
            cache_ready = self._status_cache is not None
        if cache_ready:
            self._refresh_capture_status()

    def _refresh_capture_status(self) -> None:
        capturing, event, last_event, reason = self._status_snapshot()
        self._update_capture_status(
            capturing,
            event=event,
            last_event=last_event,
            reason=reason,
        )

    def _motion_status_extra(self) -> dict[str, object]:
        watcher = getattr(self, '_motion_watcher', None)
        motion_state = watcher.state if watcher is not None else None
        sequence = motion_state.sequence if motion_state is not None else 0
        payload: dict[str, object] = {
            "motion_active": bool(getattr(self, '_motion_forced_active', False)),
            "motion_sequence": int(sequence),
        }
        if motion_state is not None:
            snapshot = motion_state.to_payload(include_events=False)
            snapshot.setdefault("motion_active", motion_state.active)
            if "motion_active_since" not in snapshot:
                snapshot["motion_active_since"] = None
            payload["motion_state"] = snapshot
        since = getattr(self, '_motion_active_since', None)
        if payload["motion_active"] and since is not None:
            payload["motion_active_since"] = float(since)
        else:
            payload["motion_active_since"] = None
        padding_seconds = float(getattr(self, "_motion_release_padding_seconds", 0.0))
        payload["motion_padding_config_seconds"] = padding_seconds
        deadline = getattr(self, "_motion_release_deadline", None)
        if deadline is not None:
            remaining = float(deadline - time.time())
            payload["motion_padding_seconds_remaining"] = max(0.0, remaining)
            try:
                payload["motion_padding_deadline_epoch"] = float(deadline)
            except (TypeError, ValueError):
                payload.pop("motion_padding_deadline_epoch", None)
            started = getattr(self, "_motion_padding_started_at", None)
            if started is not None:
                try:
                    payload["motion_padding_started_epoch"] = float(started)
                except (TypeError, ValueError):
                    payload.pop("motion_padding_started_epoch", None)
        else:
            payload["motion_padding_seconds_remaining"] = 0.0
            payload.pop("motion_padding_deadline_epoch", None)
            payload.pop("motion_padding_started_epoch", None)
        return payload

    def _reset_motion_segments(self) -> None:
        self._motion_event_segments = []

    def _record_motion_segment_start(self, start_epoch: float | None) -> None:
        try:
            start_value = float(start_epoch)  # type: ignore[arg-type]
        except (TypeError, ValueError):
            return
        segments = getattr(self, "_motion_event_segments", None)
        if segments is None:
            segments = []
            self._motion_event_segments = segments
        if segments and segments[-1].get("end") is None:
            current_start = segments[-1].get("start")
            if not isinstance(current_start, (int, float)) or start_value < float(current_start):
                segments[-1]["start"] = start_value
        else:
            segments.append({"start": start_value, "end": None})
        if self._current_motion_event_start is None:
            self._current_motion_event_start = start_value
        else:
            try:
                current = float(self._current_motion_event_start)
            except (TypeError, ValueError):
                self._current_motion_event_start = start_value
            else:
                if start_value < current:
                    self._current_motion_event_start = start_value

    def _record_motion_segment_end(self, end_epoch: float | None) -> None:
        try:
            end_value = float(end_epoch)  # type: ignore[arg-type]
        except (TypeError, ValueError):
            return
        segments = getattr(self, "_motion_event_segments", None)
        if not segments:
            self._motion_event_segments = [{"start": None, "end": end_value}]
        else:
            current = segments[-1]
            start_value = current.get("start")
            if isinstance(start_value, (int, float)) and end_value < float(start_value):
                end_value = float(start_value)
            current["end"] = end_value
        self._current_motion_event_end = end_value

    def _motion_segments_offsets(
        self,
        *,
        duration_seconds: float | None = None,
    ) -> list[dict[str, float | None]]:
        start_epoch = self.event_started_epoch
        segments = getattr(self, "_motion_event_segments", None)
        if start_epoch is None or not segments:
            return []
        if duration_seconds is None and self.frames_written > 0:
            duration_seconds = self.frames_written * (FRAME_MS / 1000.0)
        duration = (
            float(duration_seconds)
            if isinstance(duration_seconds, (int, float)) and duration_seconds > 0
            else None
        )
        offsets: list[dict[str, float | None]] = []
        for entry in segments:
            raw_start = entry.get("start")
            if raw_start is None:
                continue
            try:
                start_offset = max(0.0, float(raw_start) - float(start_epoch))
            except (TypeError, ValueError):
                continue
            if duration is not None:
                start_offset = min(start_offset, duration)
            end_offset: float | None = None
            raw_end = entry.get("end")
            if raw_end is not None:
                try:
                    end_offset = max(0.0, float(raw_end) - float(start_epoch))
                except (TypeError, ValueError):
                    end_offset = None
                else:
                    if duration is not None:
                        end_offset = min(end_offset, duration)
                    if end_offset < start_offset:
                        end_offset = start_offset
            offsets.append({"start": start_offset, "end": end_offset})
        return offsets

    def _motion_offset_values(
        self,
        *,
        duration_seconds: float | None = None,
    ) -> dict[str, float | None]:
        offsets = self._motion_segments_offsets(
            duration_seconds=duration_seconds
        )
        if not offsets:
            return {
                "motion_trigger_offset_seconds": None,
                "motion_release_offset_seconds": None,
            }

        trigger_offset = offsets[0].get("start")
        release_offset: float | None = None
        for entry in reversed(offsets):
            candidate = entry.get("end")
            if isinstance(candidate, (int, float)):
                release_offset = float(candidate)
                break
        if release_offset is None and offsets:
            last = offsets[-1]
            last_start = last.get("start")
            if isinstance(last_start, (int, float)):
                release_offset = float(last_start)

        return {
            "motion_trigger_offset_seconds": trigger_offset,
            "motion_release_offset_seconds": release_offset,
        }

    def _current_motion_event_payload(
        self,
        *,
        for_last_event: bool = False,
        duration_seconds: float | None = None,
    ) -> dict[str, object]:
        payload: dict[str, object] = {}
        start_epoch = getattr(self, '_current_motion_event_start', None)
        if start_epoch is not None:
            payload["motion_started_epoch"] = float(start_epoch)
        end_epoch = getattr(self, '_current_motion_event_end', None)
        if end_epoch is not None:
            payload["motion_released_epoch"] = float(end_epoch)
        offsets = self._motion_offset_values(duration_seconds=duration_seconds)
        payload["motion_trigger_offset_seconds"] = offsets["motion_trigger_offset_seconds"]
        payload["motion_release_offset_seconds"] = offsets["motion_release_offset_seconds"]
        segments = self._motion_segments_offsets(duration_seconds=duration_seconds)
        if segments:
            payload["motion_segments"] = segments
        watcher = getattr(self, '_motion_watcher', None)
        motion_state = watcher.state if watcher is not None else None
        if motion_state is not None:
            payload["motion_sequence"] = int(motion_state.sequence)
        padding_seconds = float(getattr(self, "_motion_release_padding_seconds", 0.0))
        payload["motion_padding_config_seconds"] = padding_seconds
        deadline = getattr(self, "_motion_release_deadline", None)
        if deadline is not None:
            remaining = float(deadline - time.time())
            payload["motion_padding_seconds_remaining"] = max(0.0, remaining)
            try:
                payload["motion_padding_deadline_epoch"] = float(deadline)
            except (TypeError, ValueError):
                payload.pop("motion_padding_deadline_epoch", None)
            started = getattr(self, "_motion_padding_started_at", None)
            if started is not None:
                try:
                    payload["motion_padding_started_epoch"] = float(started)
                except (TypeError, ValueError):
                    payload.pop("motion_padding_started_epoch", None)
        else:
            payload["motion_padding_seconds_remaining"] = 0.0
            payload.pop("motion_padding_deadline_epoch", None)
            payload.pop("motion_padding_started_epoch", None)
        if for_last_event or getattr(self, '_motion_forced_active', False):
            payload["motion_active"] = bool(getattr(self, '_motion_forced_active', False))
        return payload

    def _augment_motion_fields(self, event: dict | None, *, for_last: bool = False) -> dict | None:
        payload = self._current_motion_event_payload(for_last_event=for_last)
        if not payload:
            return event
        if event is None:
            return payload
        updated = dict(event)
        updated.update(payload)
        return updated

    def _publish_motion_status(self) -> None:
        if self._status_mode != "live":
            return
        capturing, event, last_event, reason = self._status_snapshot()
        event = self._augment_motion_fields(event, for_last=False)
        last_event = self._augment_motion_fields(last_event, for_last=True)
        self._update_capture_status(
            capturing,
            event=event,
            last_event=last_event,
            reason=reason,
            extra=self._motion_status_extra(),
        )

    def _refresh_motion_state(self) -> None:
        watcher = getattr(self, '_motion_watcher', None)
        if watcher is None:
            return
        padding_seconds = float(getattr(self, "_motion_release_padding_seconds", 0.0))
        now = time.time()
        deadline = getattr(self, "_motion_release_deadline", None)
        updated = watcher.poll()
        state = watcher.state
        previous_forced = getattr(self, '_motion_forced_active', False)
        if updated is None:
            if (
                state.sequence == self._motion_sequence
                and state.active == self._motion_forced_active
                and deadline is None
            ):
                return
            updated = state
        self._motion_sequence = updated.sequence
        hold_active = False
        effective_active = bool(updated.active)
        if updated.active:
            start_epoch = updated.active_since or updated.updated_at
            self._motion_forced_active = True
            self._motion_active_since = start_epoch
            self._motion_release_deadline = None
            self._motion_padding_started_at = None
            self._record_motion_segment_start(start_epoch)
            self._current_motion_event_end = None
            if not self.active:
                self._motion_pending_start = True
                if START_CONSECUTIVE > 0:
                    self.consec_active = max(self.consec_active, START_CONSECUTIVE - 1)
                    self.consec_inactive = 0
            if getattr(self, "_manual_recording", False):
                self._manual_motion_released = False
        else:
            release_epoch = updated.updated_at if updated.updated_at else now
            try:
                release_epoch = float(release_epoch)
            except (TypeError, ValueError):
                release_epoch = now
            if padding_seconds > 0.0:
                deadline = getattr(self, "_motion_release_deadline", None)
                if deadline is None:
                    deadline = release_epoch + padding_seconds
                    self._motion_release_deadline = deadline
                    self._motion_padding_started_at = release_epoch
                if deadline is not None and now < deadline:
                    hold_active = True
                    effective_active = True
                else:
                    self._motion_release_deadline = None
                    self._motion_padding_started_at = None
            else:
                self._motion_release_deadline = None
                self._motion_padding_started_at = None

            if hold_active:
                self._motion_forced_active = True
                if self._motion_active_since is None:
                    self._motion_active_since = updated.active_since or updated.updated_at
                if self._current_motion_event_start is None:
                    self._record_motion_segment_start(updated.active_since or updated.updated_at)
                if self.active and self._current_motion_event_start is not None:
                    self._record_motion_segment_end(release_epoch)
                elif not self.active:
                    self._current_motion_event_start = None
                    self._current_motion_event_end = None
                    self._reset_motion_segments()
            else:
                self._motion_forced_active = False
                self._motion_active_since = None
                self._motion_pending_start = False
                if self.active and self._current_motion_event_start is not None:
                    self._record_motion_segment_end(release_epoch)
                else:
                    self._current_motion_event_start = None
                    self._current_motion_event_end = None
                    self._reset_motion_segments()
                if previous_forced:
                    try:
                        self.recent_active.clear()
                    except AttributeError:
                        pass
                    self.consec_active = 0
                    self.consec_inactive = 0
                if getattr(self, "_manual_recording", False):
                    self._manual_motion_released = True
        if effective_active and self.active and self._current_motion_event_start is None:
            self._record_motion_segment_start(updated.active_since or updated.updated_at)
        self._publish_motion_status()

    def set_manual_recording(self, enabled: bool) -> None:
        next_state = bool(enabled)
        if next_state == getattr(self, "_manual_recording", False):
            return
        self._manual_recording = next_state
        if next_state:
            if self.active:
                self._event_manual_recording = True
            self._manual_motion_released = False
            self._refresh_capture_status()
            return
        watcher = getattr(self, "_motion_watcher", None)
        manual_release_seen = bool(getattr(self, "_manual_motion_released", False))
        motion_active = bool(getattr(self, "_motion_forced_active", False))
        if watcher is not None:
            try:
                watcher.force_refresh()
            except Exception:
                pass
            self._refresh_motion_state()
            motion_active = bool(getattr(self, "_motion_forced_active", False))
        if self.active:
            self._finalize_event(reason="manual recording stopped")
        else:
            self._refresh_capture_status()
        self._manual_motion_released = False
        if not motion_active or manual_release_seen:
            previously_active = bool(getattr(self, "_motion_forced_active", False))
            previous_pending = bool(getattr(self, "_motion_pending_start", False))
            had_start = getattr(self, "_current_motion_event_start", None) is not None
            had_end = getattr(self, "_current_motion_event_end", None) is not None
            self._motion_forced_active = False
            self._motion_active_since = None
            self._motion_pending_start = False
            self._current_motion_event_start = None
            self._current_motion_event_end = None
            self._motion_release_deadline = None
            self._motion_padding_started_at = None
            self._reset_motion_segments()
            if previously_active or previous_pending or had_start or had_end:
                self._publish_motion_status()

    def set_auto_recording_enabled(self, enabled: bool) -> None:
        next_state = bool(enabled)
        if next_state == getattr(self, "_auto_recording_enabled", True):
            return
        self._auto_recording_enabled = next_state
        if not next_state:
            if (
                self.active
                and not self._manual_recording
                and not (
                    self._motion_forced_active and self._motion_override_enabled
                )
            ):
                self._finalize_event(reason="auto recording disabled")
            else:
                self._refresh_capture_status()
            return
        self._refresh_capture_status()

    def _status_snapshot(self) -> tuple[bool, dict | None, dict | None, str | None]:
        with self._status_lock:
            capturing = self.active
            event: dict | None = None
            last_event: dict | None = None
            reason: str | None = None
            if isinstance(self._status_cache, dict):
                capturing = bool(self._status_cache.get("capturing", capturing))
                cached_event = self._status_cache.get("event")
                if isinstance(cached_event, dict):
                    event = cached_event
                cached_last = self._status_cache.get("last_event")
                if isinstance(cached_last, dict):
                    last_event = cached_last
                cached_reason = self._status_cache.get("last_stop_reason")
                if isinstance(cached_reason, str) and cached_reason:
                    reason = cached_reason
        if capturing:
            last_event = None
        else:
            event = None
        return capturing, event, last_event, reason

    def _current_event_size(self) -> int | None:
        path = None
        if self._streaming_encoder:
            path = self._streaming_encoder.partial_path
        if not path:
            path = self.tmp_wav_path
        if not path:
            return None
        try:
            return os.path.getsize(path)
        except OSError:
            return None

    def _relative_recordings_path(self, path: str | None) -> str | None:
        if not path:
            return None
        try:
            rel = os.path.relpath(path, REC_DIR)
        except ValueError:
            return None
        if rel.startswith(".."):
            return None
        return rel.replace(os.sep, "/")

    def _current_partial_path(self, capturing: bool) -> str | None:
        if not capturing:
            return None
        if self._parallel_partial_path:
            return self._parallel_partial_path
        if self._streaming_encoder:
            return self._streaming_encoder.partial_path
        return None

    def _current_partial_format(self, capturing: bool) -> str | None:
        if not capturing:
            return None
        if self._parallel_partial_path:
            return STREAMING_CONTAINER_FORMAT
        if self._streaming_encoder:
            return STREAMING_CONTAINER_FORMAT
        return None

    def _current_partial_waveform(self, capturing: bool) -> str | None:
        if not capturing:
            return None
        return self._live_waveform_path

    def _current_partial_waveform_rel(self, capturing: bool) -> str | None:
        if not capturing:
            return None
        return self._live_waveform_rel_path

    def _maybe_update_live_metrics(self, rms_value: int) -> None:
        if self._status_mode != "live":
            return
        now = time.monotonic()
        whole = int(rms_value)
        threshold = int(self._adaptive.threshold_linear)
        if (
            now - self._last_metrics_update < self._metrics_interval
            and self._last_metrics_value == whole
            and self._last_metrics_threshold == threshold
        ):
            return

        self._last_metrics_update = now
        self._last_metrics_value = whole
        self._last_metrics_threshold = threshold

        capturing, event, last_event, reason = self._status_snapshot()
        self._update_capture_status(
            capturing,
            event=event,
            last_event=last_event,
            reason=reason,
            extra={
                "current_rms": whole,
                "service_running": True,
                "event_duration_seconds": (
                    self.frames_written * (FRAME_MS / 1000.0)
                    if capturing
                    else None
                ),
                "event_size_bytes": self._current_event_size() if capturing else None,
                "partial_recording_path": self._current_partial_path(capturing),
                "streaming_container_format": self._current_partial_format(capturing),
                "partial_waveform_path": self._current_partial_waveform(capturing),
                "partial_waveform_rel_path": self._current_partial_waveform_rel(capturing),
                "filter_chain_avg_ms": round(self._filter_avg_ms, 3),
                "filter_chain_peak_ms": round(self._filter_peak_ms, 3),
                "filter_chain_avg_budget_ms": FILTER_CHAIN_AVG_BUDGET_MS,
                "filter_chain_peak_budget_ms": FILTER_CHAIN_PEAK_BUDGET_MS,
                "filter_chain_peak_budget_ms": FILTER_CHAIN_PEAK_BUDGET_MS,
                **self._motion_status_extra(),
            },
        )

    def _emit_threshold_update(self) -> None:
        if self._status_mode != "live":
            return
        cached = self._status_cache or {}
        capturing = bool(cached.get("capturing", self.active))
        event = cached.get("event") if capturing else None
        last_event = None if capturing else cached.get("last_event")
        reason = cached.get("last_stop_reason")
        self._update_capture_status(capturing, event=event, last_event=last_event, reason=reason)

    def _log_adaptive_rms_observation(self, observation: AdaptiveRmsObservation) -> None:

        if not observation.updated:
            return

        if observation.threshold_linear == observation.previous_threshold_linear:
            return

        margin = self._adaptive.margin
        release_pct = self._adaptive.release_percentile
        print(
            "[segmenter] adaptive RMS threshold updated: "
            f"prev={observation.previous_threshold_linear} "
            f"new={observation.threshold_linear} "
            f"(p95={observation.p95_norm:.4f}, margin={margin:.2f}, "
            f"release_pctl={release_pct:.2f}, release={observation.release_norm:.4f})",
            flush=True,
        )

    @staticmethod
    def _apply_gain(buf: bytes) -> bytes:
        return pcm16_apply_gain(buf, GAIN)

    @staticmethod
    def _denoise(samples: bytes) -> bytes:
        if USE_RNNOISE:
            denoiser = rnnoise.RNNoise() # noqa: for future expansion
            frame_size = FRAME_BYTES
            out = bytearray()
            for i in range(0, len(samples), frame_size):
                chunk = samples[i:i+frame_size]
                if len(chunk) == frame_size:
                    out.extend(denoiser.filter(chunk))
            return bytes(out)
        elif USE_NOISEREDUCE:
            arr = np.frombuffer(samples, dtype=np.int16)
            arr_denoised = nr.reduce_noise(y=arr, sr=SAMPLE_RATE)  # noqa: for future expansion
            return arr_denoised.astype(np.int16).tobytes()
        return samples

    def _record_filter_metrics(self, duration_ms: float) -> None:
        if duration_ms < 0:
            return
        samples = self._filter_chain_samples
        samples.append(duration_ms)
        if samples:
            self._filter_avg_ms = sum(samples) / len(samples)
            self._filter_peak_ms = max(samples)
        else:
            self._filter_avg_ms = 0.0
            self._filter_peak_ms = 0.0

        now = time.monotonic()
        over_avg_budget = self._filter_avg_ms > FILTER_CHAIN_AVG_BUDGET_MS
        over_peak_budget = self._filter_peak_ms > FILTER_CHAIN_PEAK_BUDGET_MS
        if (over_avg_budget or over_peak_budget) and (
            now - self._filter_last_log_ts >= FILTER_CHAIN_LOG_THROTTLE_SEC
        ):
            payload = {
                "component": "segmenter",
                "event": "filter_chain_budget_exceeded",
                "avg_ms": round(self._filter_avg_ms, 3),
                "peak_ms": round(self._filter_peak_ms, 3),
                "avg_budget_ms": FILTER_CHAIN_AVG_BUDGET_MS,
                "peak_budget_ms": FILTER_CHAIN_PEAK_BUDGET_MS,
                "window_size": len(samples),
            }
            print(json.dumps(payload), flush=True)
            self._filter_last_log_ts = now

    def _parallel_cpu_ready(self) -> bool:
        if PARALLEL_ENCODE_LOAD_THRESHOLD <= 0.0:
            return True
        normalized = _normalized_load()
        if normalized is None:
            return True
        return normalized <= PARALLEL_ENCODE_LOAD_THRESHOLD

    def _maybe_start_parallel_encode(self, *, force: bool = False) -> None:
        if not self._parallel_encode_allowed:
            return
        if self._parallel_encoder is not None:
            return
        if not self.base_name or not self.tmp_wav_path:
            return
        if self.frames_written < PARALLEL_ENCODE_MIN_FRAMES:
            return
        now = time.monotonic()
        if not force and (now - self._parallel_last_check) < PARALLEL_ENCODE_CHECK_INTERVAL:
            return
        self._parallel_last_check = now
        if not self._parallel_cpu_ready():
            return
        target_dir = self._parallel_day_dir or PARALLEL_TMP_DIR
        suffix = STREAMING_PARTIAL_SUFFIX if self._parallel_day_dir else PARALLEL_PARTIAL_SUFFIX
        partial_path = os.path.join(target_dir, f"{self.base_name}{suffix}")
        try:
            os.makedirs(os.path.dirname(partial_path), exist_ok=True)
        except OSError:
            pass
        encoder = StreamingOpusEncoder(
            partial_path,
            container_format=STREAMING_CONTAINER_FORMAT,
        )
        try:
            encoder.start()
        except Exception as exc:
            print(
                f"[segmenter] WARN: failed to start parallel encoder: {exc!r}",
                flush=True,
            )
            return
        self._parallel_encoder = encoder
        self._parallel_partial_path = partial_path
        self._parallel_encoder_started_at = time.time()
        self._parallel_encoder_drops = 0
        print(
            f"[segmenter] Parallel encode started for {self.base_name}",
            flush=True,
        )

    def _q_send(self, item):
        try:
            self.audio_q.put_nowait(item)
        except queue.Full:
            self.writer_queue_drops += 1

    def ingest(self, buf: bytes, idx: int) -> bytes:
        force_restart = False
        if (
            self._autosplit_limit_frames is not None
            and self.active
            and self.frames_written >= self._autosplit_limit_frames
        ):
            limit_seconds = float(self._autosplit_limit_seconds or 0.0)
            if limit_seconds > 0.0:
                minutes = limit_seconds / 60.0
                if minutes >= 10.0:
                    human = f"{minutes:.0f}m"
                elif minutes >= 1.0:
                    human = f"{minutes:.1f}m"
                else:
                    human = f"{limit_seconds:.0f}s"
                reason = f"autosplit after {human}"
            else:
                human = "limit reached"
                reason = "autosplit limit reached"
            current_name = self.base_name or "<pending>"
            print(
                f"[segmenter] Autosplitting {current_name} ({reason})",
                flush=True,
            )
            self._finalize_event(reason=reason)
            self.prebuf.clear()
            force_restart = True

        if self._manual_split_requested:
            if self.active:
                print("[segmenter] Manual split requested; finalizing current event", flush=True)
                self._manual_split_requested = False
                self._finalize_event(reason="manual split")
                self.prebuf.clear()
                force_restart = True
            else:
                self._manual_split_requested = False

        self._refresh_motion_state()

        start = time.perf_counter()
        buf = self._apply_gain(buf)
        if DENOISE_BEFORE_VAD:
            proc_for_analysis = self._denoise(buf)
        else:
            proc_for_analysis = buf
        elapsed_ms = (time.perf_counter() - start) * 1000.0
        self._record_filter_metrics(elapsed_ms)

        rms_val = rms(proc_for_analysis)
        voiced = is_voice(proc_for_analysis)
        current_threshold = self._adaptive.threshold_linear
        loud = rms_val > current_threshold
        frame_active = loud  # primary trigger
        if self._manual_recording:
            frame_active = True
            loud = True
            voiced = True
        else:
            if self._motion_forced_active:
                if self._auto_recording_enabled or self._motion_override_enabled:
                    frame_active = True
                else:
                    frame_active = False
            elif not self._auto_recording_enabled:
                if self._motion_override_event_active:
                    frame_active = bool(loud or voiced)
                else:
                    frame_active = False
        if force_restart:
            frame_active = True
            self.consec_active = max(0, START_CONSECUTIVE - 1)
            self.consec_inactive = 0
        capturing_now = self.active or frame_active

        # collect rolling window for debug stats
        self._dbg_rms.append(rms_val)
        self._dbg_voiced.append(bool(voiced))

        self._adaptive.observe(rms_val, bool(voiced), capturing=capturing_now)
        observation = self._adaptive.pop_observation()
        if observation:
            threshold_changed = (
                observation.updated
                and observation.threshold_linear != observation.previous_threshold_linear
            )
            self._log_adaptive_rms_observation(observation)
            if threshold_changed:
                self._emit_threshold_update()

        self._maybe_update_live_metrics(rms_val)

        # once per-second debug (only if DEV enabled)
        now = time.monotonic()
        if DEBUG_VERBOSE and (now - self.last_log >= 1.0):
            # Inline, narrow VU bar; numeric fields fixed width to prevent jitter
            def _bar(val: int, scale: int = BAR_SCALE, width: int = BAR_WIDTH) -> str:
                lvl = min(width, int((val / float(scale)) * width)) if scale > 0 else 0
                return "#" * lvl + "-" * (width - lvl)

            win_len = max(1, len(self._dbg_rms))
            win_avg = int(sum(self._dbg_rms) / win_len) if win_len else 0
            win_peak = max(self._dbg_rms) if win_len else 0
            voiced_ratio = (sum(1 for v in self._dbg_voiced if v) / win_len) if win_len else 0.0

            # Left block: keep widths stable
            left_block = (
                f"[segmenter] frame={idx:6d} rms={rms_val:4d} "
                f"voiced={color_tf(voiced)} loud={color_tf(loud)} "
                f"active={color_tf(frame_active)} capturing={color_tf(self.active)}  |  "
            )

            # Right text block with fixed width, including a percent that can reach 100.0
            # Use 6.1f so '100.0%' fits without pushing columns
            right_text = (
                f"RMS cur={rms_val:4d} avg={win_avg:4d} peak={win_peak:4d} thr={current_threshold:4d}  "
                f"VAD voiced={voiced_ratio * 100:6.1f}%  |  "
            )
            right_block = right_text.ljust(RIGHT_TEXT_WIDTH)

            print(f"{left_block}{right_block}{_bar(rms_val)}", flush=True)
            self.last_log = now

        if frame_active:
            self.consec_active += 1
            self.consec_inactive = 0
        else:
            self.consec_inactive += 1
            self.consec_active = 0
        self.recent_active.append(frame_active)

        self.prebuf.append(buf)

        if not self.active:
            if self.consec_active >= START_CONSECUTIVE:
                hint_timestamp: str | None = None
                hint_counter: int | None = None
                if self._ingest_hint and not self._ingest_hint_used:
                    hint_timestamp = self._ingest_hint.timestamp
                    hint_counter = self._ingest_hint.event_counter
                    self._ingest_hint_used = True

                prebuf_frames = len(self.prebuf)
                prebuf_seconds = max(prebuf_frames - 1, 0) * (FRAME_MS / 1000.0)
                trigger_epoch = time.time()

                if hint_timestamp:
                    start_time = hint_timestamp
                    start_epoch = trigger_epoch
                else:
                    start_epoch = max(0.0, trigger_epoch - prebuf_seconds)
                    start_time = datetime.fromtimestamp(start_epoch).strftime("%H-%M-%S")

                if hint_counter is not None and hint_timestamp:
                    existing = TimelineRecorder.event_counters[start_time]
                    if hint_counter > existing:
                        count = hint_counter
                    else:
                        count = existing + 1
                    TimelineRecorder.event_counters[start_time] = count
                else:
                    TimelineRecorder.event_counters[start_time] += 1
                    count = TimelineRecorder.event_counters[start_time]

                self.event_timestamp = start_time
                self.event_counter = count
                self.trigger_rms = int(rms_val)
                self.base_name = f"{start_time}_Both_{count}"
                self.tmp_wav_path = os.path.join(TMP_DIR, f"{self.base_name}.wav")
                self.event_started_epoch = start_epoch
                self.event_day = time.strftime("%Y%m%d", time.localtime(start_epoch))

                day_stamp = time.strftime("%Y%m%d")
                self._parallel_day_dir = os.path.join(REC_DIR, day_stamp)
                try:
                    os.makedirs(self._parallel_day_dir, exist_ok=True)
                except OSError:
                    pass

                self._q_send(('open', self.base_name, self.tmp_wav_path))

                if self._streaming_enabled:
                    try:
                        day = self.event_day or time.strftime("%Y%m%d")
                        day_dir = os.path.join(REC_DIR, day)
                        os.makedirs(day_dir, exist_ok=True)
                        partial_path = os.path.join(
                            day_dir,
                            f"{self.base_name}{STREAMING_PARTIAL_SUFFIX}",
                        )
                        self._streaming_day_dir = day_dir
                        self._streaming_encoder = StreamingOpusEncoder(
                            partial_path,
                            container_format=STREAMING_CONTAINER_FORMAT,
                        )
                        self._streaming_encoder.start()
                    except Exception as exc:
                        print(
                            f"[segmenter] WARN: failed to start streaming encoder: {exc!r}",
                            flush=True,
                        )
                        self._streaming_encoder = None
                        self._streaming_day_dir = None

                waveform_partial_path = os.path.join(
                    self._parallel_day_dir,
                    f"{self.base_name}{STREAMING_PARTIAL_SUFFIX}.waveform.json",
                )
                self._live_waveform_path = waveform_partial_path
                self._live_waveform_rel_path = self._relative_recordings_path(
                    waveform_partial_path
                )
                try:
                    self._live_waveform = LiveWaveformWriter(
                        waveform_partial_path,
                        bucket_count=LIVE_WAVEFORM_BUCKET_COUNT,
                        update_interval=LIVE_WAVEFORM_UPDATE_INTERVAL,
                        start_epoch=self.event_started_epoch,
                        trigger_rms=self.trigger_rms,
                    )
                except Exception:
                    self._live_waveform = None
                    self._live_waveform_path = None
                    self._live_waveform_rel_path = None

                prebuf_bytes: list[bytes] = []
                if self.prebuf:
                    for f in self.prebuf:
                        frame_bytes = bytes(f)
                        prebuf_bytes.append(frame_bytes)
                        self._q_send(frame_bytes)
                        if self._streaming_encoder and not self._streaming_encoder.feed(frame_bytes):
                            self.streaming_queue_drops += 1
                        if self._parallel_encoder and not self._parallel_encoder.feed(frame_bytes):
                            self._parallel_encoder_drops += 1
                        if self._live_waveform:
                            try:
                                self._live_waveform.add_frame(frame_bytes)
                            except Exception:
                                pass
                        self.frames_written += 1
                        self.sum_rms += rms(f)
                self.prebuf.clear()

                self.active = True
                self._event_manual_recording = self._manual_recording
                self._motion_override_event_active = bool(
                    self._motion_override_enabled
                    and not self._auto_recording_enabled
                    and (
                        self._motion_forced_active
                        or getattr(self, "_motion_pending_start", False)
                    )
                )
                self._motion_pending_start = False
                self._current_motion_event_end = None
                if self._motion_forced_active and self._current_motion_event_start is None:
                    self._record_motion_segment_start(
                        self._motion_active_since or time.time()
                    )
                self.post_count = POST_PAD_FRAMES
                self.saw_voiced = voiced
                self.saw_loud = loud
                parallel_was_missing = self._parallel_encoder is None
                self._maybe_start_parallel_encode(force=True)
                if parallel_was_missing and self._parallel_encoder and prebuf_bytes:
                    for frame_bytes in prebuf_bytes:
                        if not self._parallel_encoder.feed(frame_bytes):
                            self._parallel_encoder_drops += 1
                print(
                    f"[segmenter] Event started at frame ~{max(0, idx - PRE_PAD_FRAMES)} "
                    f"(trigger={'RMS' if loud else 'VAD'}>{current_threshold} (rms={rms_val}))",
                    flush=True
                )
                event_status = {
                    "base_name": self.base_name,
                    "started_at": self.event_timestamp,
                    "started_epoch": self.event_started_epoch,
                    "trigger_rms": self.trigger_rms,
                }
                duration_hint = self.frames_written * (FRAME_MS / 1000.0)
                event_status.update(
                    self._current_motion_event_payload(
                        duration_seconds=duration_hint
                    )
                )
                if self._status_mode == "live":
                    if self._streaming_encoder or self._parallel_encoder:
                        event_status = dict(event_status)
                        event_status["in_progress"] = True
                        if self._streaming_encoder:
                            event_status["partial_recording_path"] = (
                                self._streaming_encoder.partial_path
                            )
                            event_status["streaming_container_format"] = (
                                STREAMING_CONTAINER_FORMAT
                            )
                        elif self._parallel_encoder and self._parallel_partial_path:
                            event_status["partial_recording_path"] = (
                                self._parallel_partial_path
                            )
                            event_status["streaming_container_format"] = "opus"
                        if self._live_waveform_path:
                            event_status["partial_waveform_path"] = self._live_waveform_path
                        if self._live_waveform_rel_path:
                            event_status["partial_waveform_rel_path"] = (
                                self._live_waveform_rel_path
                            )
                    self._update_capture_status(True, event=event_status)
            return buf

        self._q_send(bytes(buf))
        if self._streaming_encoder and not self._streaming_encoder.feed(bytes(buf)):
            self.streaming_queue_drops += 1
        if self._parallel_encoder and not self._parallel_encoder.feed(bytes(buf)):
            self._parallel_encoder_drops += 1
        if self._live_waveform:
            try:
                self._live_waveform.add_frame(bytes(buf))
            except Exception:
                pass
        self.frames_written += 1
        self.sum_rms += rms(proc_for_analysis)
        self.saw_voiced = voiced or self.saw_voiced
        self.saw_loud = loud or self.saw_loud

        self._maybe_start_parallel_encode()

        if sum(self.recent_active) >= KEEP_CONSECUTIVE:
            self.post_count = POST_PAD_FRAMES
        else:
            self.post_count -= 1

        if self.post_count <= 0:
            self._finalize_event(reason=f"no active input for {POST_PAD}ms")

        return buf

    def request_manual_split(self) -> bool:
        if not self.active:
            self._manual_split_requested = False
            return False
        self._manual_split_requested = True
        return True

    def _finalize_event(self, reason: str, wait_for_encode_start: bool = False):
        if self.frames_written <= 0 or not self.base_name:
            self._reset_event_state()
            return

        streaming_result: StreamingEncoderResult | None = None
        parallel_result: StreamingEncoderResult | None = None
        partial_stream_path: str | None = None
        parallel_partial_path: str | None = None
        final_stream_path: str | None = None
        persisted_waveform: tuple[str, str | None] | None = None
        streaming_drop_detected = False
        parallel_drop_detected = False
        manual_event = bool(self._event_manual_recording)
        day_dir = self._streaming_day_dir
        final_base: str = self.base_name or ""
        if self._streaming_encoder:
            try:
                streaming_result = self._streaming_encoder.close(timeout=5.0)
            except Exception as exc:
                print(
                    f"[segmenter] WARN: streaming encoder close failed: {exc!r}",
                    flush=True,
                )
                streaming_result = StreamingEncoderResult(
                    partial_path=self._streaming_encoder.partial_path,
                    success=False,
                    returncode=None,
                    error=exc,
                    stderr=None,
                    bytes_sent=0,
                    dropped_chunks=0,
                )
            finally:
                self._streaming_encoder = None
        if streaming_result:
            partial_stream_path = streaming_result.partial_path
            streaming_drop_detected = bool(streaming_result.dropped_chunks)

        if self.streaming_queue_drops:
            streaming_drop_detected = True

        if streaming_drop_detected:
            drop_details = []
            if streaming_result:
                drop_details.append(
                    f"encoder={streaming_result.dropped_chunks}"
                )
            if self.streaming_queue_drops:
                drop_details.append(f"queue={self.streaming_queue_drops}")
            if self.writer_queue_drops:
                drop_details.append(f"writer={self.writer_queue_drops}")
            details = ", ".join(drop_details) if drop_details else "unknown"
            print(
                f"[segmenter] WARN: streaming encoder dropped chunks ({details}); falling back to offline encode",
                flush=True,
            )

        if self._parallel_encoder:
            try:
                parallel_result = self._parallel_encoder.close(timeout=5.0)
            except Exception as exc:
                print(
                    f"[segmenter] WARN: parallel encoder close failed: {exc!r}",
                    flush=True,
                )
                parallel_result = StreamingEncoderResult(
                    partial_path=self._parallel_partial_path,
                    success=False,
                    returncode=None,
                    error=exc,
                    stderr=None,
                    bytes_sent=0,
                    dropped_chunks=self._parallel_encoder_drops,
                )
            finally:
                self._parallel_encoder = None
        if parallel_result:
            parallel_partial_path = parallel_result.partial_path
            if parallel_result.dropped_chunks or self._parallel_encoder_drops:
                parallel_drop_detected = True

        if parallel_drop_detected and parallel_result:
            detail = parallel_result.dropped_chunks or self._parallel_encoder_drops
            print(
                f"[segmenter] WARN: parallel encoder dropped chunks ({detail}); will fall back to offline encode",
                flush=True,
            )

        if self.saw_voiced and self.saw_loud:
            etype_label = EVENT_TAGS["both"]
        elif self.saw_voiced:
            etype_label = EVENT_TAGS["human"]
        else:
            etype_label = EVENT_TAGS["other"]
        avg_rms = (self.sum_rms / self.frames_written) if self.frames_written else 0.0
        trigger_rms = int(self.trigger_rms) if self.trigger_rms is not None else 0

        ended_epoch = time.time()
        duration_seconds = self.frames_written * (FRAME_MS / 1000.0)

        self._q_send(('close', self.base_name))

        tmp_wav_path, base = None, None
        try:
            tmp_wav_path, base = self.done_q.get(timeout=5.0)
        except queue.Empty:
            print("[segmenter] WARN: writer did not close file within 5s", flush=True)

        total_queue_drops = self.writer_queue_drops + self.streaming_queue_drops
        print(
            f"[segmenter] Event ended ({reason}). type={etype_label}, avg_rms={avg_rms:.1f}, frames={self.frames_written}"
            + (f", q_drops={total_queue_drops}" if total_queue_drops else ""),
            flush=True
        )

        job_id: int | None = None
        if tmp_wav_path and base:
            day = self.event_day or time.strftime("%Y%m%d")
            os.makedirs(os.path.join(REC_DIR, day), exist_ok=True)
            event_ts = self.event_timestamp or base.split("_", 1)[0]
            event_count = str(self.event_counter) if self.event_counter is not None else base.rsplit("_", 1)[-1]
            safe_etype = _sanitize_event_tag(etype_label)
            final_base = f"{event_ts}_{safe_etype}_RMS-{trigger_rms}_{event_count}"
            reuse_mode: str | None = None
            target_day_dir = day_dir or os.path.join(REC_DIR, day)
            os.makedirs(target_day_dir, exist_ok=True)
            final_opus_path = os.path.join(target_day_dir, f"{final_base}{STREAMING_EXTENSION}")
            final_waveform_path = f"{final_opus_path}.waveform.json"
            persisted_waveform = self._persist_live_waveform(final_waveform_path)
            if (
                streaming_result
                and streaming_result.success
                and not streaming_drop_detected
                and partial_stream_path
                and os.path.exists(partial_stream_path)
            ):
                try:
                    os.replace(partial_stream_path, final_opus_path)
                    reuse_mode = "streaming"
                    final_stream_path = final_opus_path
                    print(
                        f"[segmenter] Streaming encode finalized at {final_opus_path}",
                        flush=True,
                    )
                except Exception as exc:
                    print(
                        f"[segmenter] WARN: failed to finalize streaming output: {exc!r}",
                        flush=True,
                    )
            elif streaming_result and not streaming_result.success and streaming_result.stderr:
                print(
                    f"[segmenter] WARN: streaming encoder stderr: {streaming_result.stderr.strip()}",
                    flush=True,
                )

            if (
                reuse_mode is None
                and parallel_result
                and parallel_result.success
                and not parallel_drop_detected
                and parallel_partial_path
                and os.path.exists(parallel_partial_path)
            ):
                try:
                    os.replace(parallel_partial_path, final_opus_path)
                    reuse_mode = "parallel"
                    final_stream_path = final_opus_path
                    print(
                        f"[segmenter] Parallel encode finalized at {final_opus_path}",
                        flush=True,
                    )
                except Exception as exc:
                    print(
                        f"[segmenter] WARN: failed to finalize parallel output: {exc!r}",
                        flush=True,
                    )
            elif (
                parallel_result
                and not parallel_result.success
                and parallel_result.stderr
            ):
                print(
                    f"[segmenter] WARN: parallel encoder stderr: {parallel_result.stderr.strip()}",
                    flush=True,
                )

            if reuse_mode != "streaming" and partial_stream_path and os.path.exists(partial_stream_path):
                try:
                    os.unlink(partial_stream_path)
                except OSError:
                    pass
            if reuse_mode != "parallel" and parallel_partial_path and os.path.exists(parallel_partial_path):
                try:
                    os.unlink(parallel_partial_path)
                except OSError:
                    pass

            job_id = _enqueue_encode_job(
                tmp_wav_path,
                final_base,
                source=self._recording_source,
                existing_opus_path=final_stream_path if reuse_mode else None,
                manual_recording=manual_event,
                target_day=day,
            )
            _schedule_recordings_refresh(
                job_id,
                final_path=final_opus_path,
                base_name=final_base,
                day=day,
                manual=manual_event,
                source=self._recording_source,
            )
            if job_id is not None:
                self._encode_jobs.append(job_id)
            if job_id is not None and wait_for_encode_start:
                started = ENCODING_STATUS.wait_for_start(job_id, SHUTDOWN_ENCODE_START_TIMEOUT)
                if not started:
                    print(
                        (
                            "[segmenter] WARN: encode worker did not start within "
                            f"{SHUTDOWN_ENCODE_START_TIMEOUT:.1f}s (job {job_id})"
                        ),
                        flush=True,
                    )
            if reuse_mode is None:
                print(
                    f"[segmenter] Offline encode scheduled for {final_base}",
                    flush=True,
                )
        self._streaming_day_dir = None

        if tmp_wav_path and base:
            last_event_status = {
                "base_name": final_base,
                "started_at": self.event_timestamp,
                "started_epoch": self.event_started_epoch,
                "ended_epoch": ended_epoch,
                "duration_seconds": duration_seconds,
                "avg_rms": avg_rms,
                "trigger_rms": trigger_rms,
                "etype": etype_label,
            }
            last_event_status.update(
                self._current_motion_event_payload(
                    for_last_event=True,
                    duration_seconds=duration_seconds,
                )
            )
        else:
            last_event_status = {
                "base_name": self.base_name or "",
                "started_at": self.event_timestamp,
                "started_epoch": self.event_started_epoch,
                "ended_epoch": ended_epoch,
                "duration_seconds": duration_seconds,
                "avg_rms": avg_rms,
                "trigger_rms": trigger_rms,
                "etype": etype_label,
            }
            last_event_status.update(
                self._current_motion_event_payload(
                    for_last_event=True,
                    duration_seconds=duration_seconds,
                )
            )

        last_event_status["end_reason"] = reason
        last_event_status["in_progress"] = False
        last_event_status["manual"] = manual_event
        if final_stream_path:
            last_event_status["recording_path"] = final_stream_path
            last_event_status["streaming_container_format"] = STREAMING_CONTAINER_FORMAT
        waveform_path: str | None = None
        waveform_rel: str | None = None
        if persisted_waveform:
            waveform_path, waveform_rel = persisted_waveform
            last_event_status["waveform_path"] = waveform_path
            if waveform_rel:
                last_event_status["waveform_rel_path"] = waveform_rel

        trigger_sources: set[str] = set()
        if manual_event:
            trigger_sources.add("manual")
        normalized_reason = (reason or "").strip().lower()
        if normalized_reason and "split" in normalized_reason:
            trigger_sources.add("split")
        motion_fields = (
            "motion_trigger_offset_seconds",
            "motion_release_offset_seconds",
            "motion_started_epoch",
            "motion_released_epoch",
        )
        motion_detected = any(
            last_event_status.get(field) is not None for field in motion_fields
        )
        if not motion_detected:
            segments = last_event_status.get("motion_segments")
            if isinstance(segments, list) and segments:
                motion_detected = True
        if motion_detected:
            trigger_sources.add("motion")
        if self.saw_loud:
            trigger_sources.add("rms")
        if self.saw_voiced:
            trigger_sources.add("vad")
        if trigger_sources:
            last_event_status["trigger_sources"] = sorted(trigger_sources)

        metadata_payload = {
            "motion_started_epoch": last_event_status.get("motion_started_epoch"),
            "motion_released_epoch": last_event_status.get("motion_released_epoch"),
            "motion_trigger_offset_seconds": last_event_status.get(
                "motion_trigger_offset_seconds"
            ),
            "motion_release_offset_seconds": last_event_status.get(
                "motion_release_offset_seconds"
            ),
            "motion_segments": last_event_status.get("motion_segments"),
            "manual_event": manual_event,
            "trigger_sources": sorted(trigger_sources),
            "detected_rms": bool(self.saw_loud),
            "detected_vad": bool(self.saw_voiced),
            "end_reason": reason,
        }
        if waveform_path:
            self._annotate_waveform_metadata(waveform_path, metadata_payload)
        if self._status_mode == "live":
            self._update_capture_status(
                False,
                last_event=last_event_status,
                reason=reason,
                extra={
                    "event_duration_seconds": None,
                    "event_size_bytes": None,
                    "partial_recording_path": None,
                    "streaming_container_format": None,
                    "partial_waveform_path": None,
                    "partial_waveform_rel_path": None,
                },
            )
        if NOTIFIER:
            try:
                NOTIFIER.handle_event(last_event_status)
            except Exception as exc:
                print(
                    f"[segmenter] WARN: notification dispatch failed: {exc!r}",
                    flush=True,
                )
        _publish_recordings_event(
            {
                "reason": "finalized",
                "base_name": final_base,
                "path": last_event_status.get("recording_path"),
                "manual": manual_event,
                "day": self.event_day,
                "updated_at": time.time(),
                "trigger_sources": sorted(trigger_sources),
            }
        )
        self._cleanup_live_waveform()
        self._reset_event_state()

    def _persist_live_waveform(
        self, final_destination: str | None
    ) -> tuple[str, str | None] | None:
        if not final_destination:
            return None
        writer = self._live_waveform
        if writer:
            try:
                writer.finalize()
            except Exception:
                pass
        source = self._live_waveform_path
        if not source or not os.path.exists(source):
            return None
        try:
            os.makedirs(os.path.dirname(final_destination), exist_ok=True)
        except OSError:
            pass
        try:
            os.replace(source, final_destination)
        except Exception as exc:
            print(
                (
                    "[segmenter] WARN: failed to persist live waveform "
                    f"{source} -> {final_destination}: {exc!r}"
                ),
                flush=True,
            )
            return None
        rel_path = self._relative_recordings_path(final_destination)
        print(
            f"[segmenter] Live waveform finalized at {final_destination}",
            flush=True,
        )
        self._live_waveform = None
        self._live_waveform_path = None
        self._live_waveform_rel_path = None
        return final_destination, rel_path

    def _annotate_waveform_metadata(
        self,
        destination: str | None,
        metadata: dict[str, object],
    ) -> None:
        if not destination:
            return
        if not metadata:
            return
        try:
            with open(destination, "r", encoding="utf-8") as handle:
                payload = json.load(handle)
            if not isinstance(payload, dict):
                payload = {}
        except (OSError, json.JSONDecodeError):
            payload = {}

        updated = False
        for key, value in metadata.items():
            if key is None:
                continue
            payload[key] = value
            updated = True

        if not updated:
            return

        tmp_path = f"{destination}.tmp"
        try:
            with open(tmp_path, "w", encoding="utf-8") as handle:
                json.dump(payload, handle, ensure_ascii=False, separators=(",", ":"))
                handle.write("\n")
            os.replace(tmp_path, destination)
        except OSError:
            with contextlib.suppress(OSError):
                os.unlink(tmp_path)

    def _cleanup_live_waveform(self) -> None:
        writer = self._live_waveform
        if writer:
            try:
                writer.finalize()
            except Exception:
                pass
        path = self._live_waveform_path
        if path and os.path.exists(path):
            try:
                os.unlink(path)
            except OSError:
                pass
        self._live_waveform = None
        self._live_waveform_path = None
        self._live_waveform_rel_path = None
        self._parallel_day_dir = None

    def _reset_event_state(self):
        if self._streaming_encoder:
            result: StreamingEncoderResult | None = None
            try:
                result = self._streaming_encoder.close(timeout=1.0)
            except Exception:
                result = StreamingEncoderResult(
                    partial_path=self._streaming_encoder.partial_path,
                    success=False,
                    returncode=None,
                    error=None,
                    stderr=None,
                    bytes_sent=0,
                    dropped_chunks=0,
                )
            if result and result.partial_path and os.path.exists(result.partial_path):
                try:
                    os.unlink(result.partial_path)
                except OSError:
                    pass
        self._streaming_encoder = None
        self._streaming_day_dir = None
        if self._parallel_encoder:
            result: StreamingEncoderResult | None = None
            try:
                result = self._parallel_encoder.close(timeout=1.0)
            except Exception:
                result = StreamingEncoderResult(
                    partial_path=self._parallel_partial_path,
                    success=False,
                    returncode=None,
                    error=None,
                    stderr=None,
                    bytes_sent=0,
                    dropped_chunks=self._parallel_encoder_drops,
                )
            if result and result.partial_path and os.path.exists(result.partial_path):
                try:
                    os.unlink(result.partial_path)
                except OSError:
                    pass
        if self._parallel_partial_path and os.path.exists(self._parallel_partial_path):
            try:
                os.unlink(self._parallel_partial_path)
            except OSError:
                pass
        self._parallel_encoder = None
        self._parallel_partial_path = None
        self._parallel_encoder_drops = 0
        self._parallel_encoder_started_at = None
        self._parallel_last_check = 0.0
        self.active = False
        self.post_count = 0
        self.recent_active.clear()
        self.consec_active = 0
        self.consec_inactive = 0
        self.frames_written = 0
        self.sum_rms = 0
        self.saw_voiced = False
        self.saw_loud = False
        self.base_name = None
        self.tmp_wav_path = None
        self.writer_queue_drops = 0
        self.streaming_queue_drops = 0
        self.event_timestamp = None
        self.event_counter = None
        self.trigger_rms = None
        self.event_started_epoch = None
        self.event_day = None
        self._ingest_hint = None
        self._ingest_hint_used = True
        self._manual_split_requested = False
        self._event_manual_recording = False
        self._manual_motion_released = False
        self._motion_override_event_active = False
        self._current_motion_event_start = None
        self._current_motion_event_end = None
        self._reset_motion_segments()
        self._cleanup_live_waveform()

    def flush(self, idx: int):
        if self.active:
            print(f"[segmenter] Flushing active event at frame {idx} (reason: shutdown)", flush=True)
            self._finalize_event(reason="shutdown", wait_for_encode_start=True)
        try:
            self.audio_q.put_nowait(None)
        except Exception:
            pass

        last_event = None
        if isinstance(self._status_cache, dict):
            cached_last = self._status_cache.get("last_event")
            if isinstance(cached_last, dict):
                last_event = cached_last
        if self._status_mode == "live":
            self._update_capture_status(
                False,
                last_event=last_event,
                reason="shutdown",
                extra={
                    "service_running": False,
                    "current_rms": 0,
                    "event_duration_seconds": None,
                    "event_size_bytes": None,
                    "partial_recording_path": None,
                    "streaming_container_format": None,
                },
            )

    def encode_job_ids(self) -> tuple[int, ...]:
        return tuple(self._encode_jobs)


def main():
    rec = TimelineRecorder()
    idx = 0
    while True:
        buf = sys.stdin.buffer.read(FRAME_BYTES)
        if not buf or len(buf) < FRAME_BYTES:
            break
        rec.ingest(buf, idx)
        idx += 1
    rec.flush(idx)


if __name__ == "__main__":
    main()<|MERGE_RESOLUTION|>--- conflicted
+++ resolved
@@ -1200,7 +1200,6 @@
 
         bucket_min = 32767
         bucket_max = -32768
-<<<<<<< HEAD
         bucket_sq: list[float] = []
         bucket_samples: list[int] = []
 
@@ -1210,11 +1209,6 @@
             while len(bucket_sq) < count:
                 bucket_sq.append(0.0)
                 bucket_samples.append(0)
-=======
-        channel_count = CHANNELS if CHANNELS > 0 else 1
-        bucket_sq = [0.0] * channel_count
-        bucket_samples = [0] * channel_count
->>>>>>> 555b67e0
         bucket_index = 0
         consumed_frames = 0.0
         next_threshold = frames_per_bucket
@@ -1229,7 +1223,6 @@
                 bucket_max = frame_max
 
             if isinstance(channel_squares, (list, tuple)) and isinstance(channel_counts, (list, tuple)):
-<<<<<<< HEAD
                 limit = min(len(channel_squares), len(channel_counts))
                 if limit <= 0:
                     ensure_capacity(1)
@@ -1262,12 +1255,6 @@
                             pass
                         bucket_sq[idx] += square_val
                         bucket_samples[idx] += count_val
-=======
-                limit = min(channel_count, len(channel_squares), len(channel_counts))
-                for idx in range(limit):
-                    bucket_sq[idx] += float(channel_squares[idx])
-                    bucket_samples[idx] += int(channel_counts[idx])
->>>>>>> 555b67e0
             else:
                 ensure_capacity(1)
                 try:
@@ -1293,7 +1280,6 @@
                 peaks[bucket_index * 2] = max(-32768, min(32767, bucket_min))
                 peaks[bucket_index * 2 + 1] = max(-32768, min(32767, bucket_max))
                 combined_samples = sum(bucket_samples)
-<<<<<<< HEAD
                 combined_sq = sum(bucket_sq)
                 if combined_samples <= 0 and combined_sq > 0.0:
                     approx_frames = max(1, bucket_frames)
@@ -1304,16 +1290,6 @@
                 channel_rms = [
                     math.sqrt(bucket_sq[idx] / float(bucket_samples[idx]))
                     for idx in range(len(bucket_sq))
-=======
-                combined_rms = 0.0
-                if combined_samples > 0:
-                    combined_sq = sum(bucket_sq)
-                    if combined_sq > 0.0:
-                        combined_rms = math.sqrt(combined_sq / float(combined_samples))
-                channel_rms = [
-                    math.sqrt(bucket_sq[idx] / float(bucket_samples[idx]))
-                    for idx in range(channel_count)
->>>>>>> 555b67e0
                     if bucket_samples[idx] > 0 and bucket_sq[idx] > 0.0
                 ]
                 if channel_rms:
@@ -1328,16 +1304,11 @@
                 bucket_index += 1
                 bucket_min = 32767
                 bucket_max = -32768
-<<<<<<< HEAD
                 bucket_frames = 0
                 if bucket_sq:
                     for idx in range(len(bucket_sq)):
                         bucket_sq[idx] = 0.0
                         bucket_samples[idx] = 0
-=======
-                bucket_sq = [0.0] * channel_count
-                bucket_samples = [0] * channel_count
->>>>>>> 555b67e0
                 next_threshold = frames_per_bucket * (bucket_index + 1)
 
         duration_seconds = frame_count * (FRAME_MS / 1000.0)
